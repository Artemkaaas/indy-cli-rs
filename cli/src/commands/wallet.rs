use command_executor::{Command, CommandContext, CommandMetadata, CommandParams, CommandGroup, CommandGroupMetadata};
use commands::*;
use utils::table::print_table;
use libindy::ErrorCode;
use libindy::wallet::Wallet;

use serde_json;
use serde_json::Value as JSONValue;
use serde_json::Map as JSONMap;

pub mod group {
    use super::*;

    command_group!(CommandGroupMetadata::new("wallet", "Wallet management commands"));
}

pub mod create_command {
    use super::*;

    command!(CommandMetadata::build("create", "Create new wallet with specified name")
                .add_main_param("name", "The name of new wallet")
                .add_param("pool_name", false, "The name of associated Indy pool")
                .add_param("key", true, "Auth key for the wallet")
                .finalize()
    );

    fn execute(ctx: &CommandContext, params: &CommandParams) -> Result<(), ()> {
        trace!("execute >> ctx {:?} params {:?}", ctx, params);

        let pool_name = get_str_param("pool_name", params).map_err(error_err!())?;
        let name = get_str_param("name", params).map_err(error_err!())?;
        let key = get_opt_str_param("key", params).map_err(error_err!())?;

        let config: Option<String> = key.map(|key| json!({ "key": key }).to_string());

        trace!("Wallet::create_wallet try: name {}, pool_name {}, config {:?}", name, pool_name, config);

        let res = Wallet::create_wallet(pool_name,
                                        name,
                                        None,
                                        config.as_ref().map(String::as_str));

        trace!("Wallet::create_wallet return: {:?}", res);

        let res = match res {
            Ok(()) => Ok(println_succ!("Wallet \"{}\" has been created", name)),
            Err(ErrorCode::WalletAlreadyExistsError) => Err(println_err!("Wallet \"{}\" already exists", name)),
            Err(err) => return Err(println_err!("Indy SDK error occurred {:?}", err)),
        };

        trace!("execute << {:?}", res);
        res
    }
}

pub mod open_command {
    use super::*;

    command_with_cleanup!(CommandMetadata::build("open", "Open wallet with specified name. Also close previously opened.")
                            .add_main_param("name", "The name of wallet")
                            .add_param("key", true, "Auth key for the wallet")
                            .add_param("rekey", true, "New auth key for the wallet (will replace previous one).")
                            .add_param("freshness_time", true, "Freshness time for entities in the wallet")
                            .finalize());

    fn execute(ctx: &CommandContext, params: &CommandParams) -> Result<(), ()> {
        trace!("execute >> ctx {:?} params {:?}", ctx, params);

        let name = get_str_param("name", params).map_err(error_err!())?;
        let key = get_opt_str_param("key", params).map_err(error_err!())?;
        let rekey = get_opt_str_param("rekey", params).map_err(error_err!())?;
        let freshness_time = get_opt_int_param::<i64>("freshness_time", params).map_err(error_err!())?;

        let config = {
            let mut json = JSONMap::new();

            update_json_map_opt_key!(json, "key", key);
            update_json_map_opt_key!(json, "rekey", rekey);
            update_json_map_opt_key!(json, "freshness_time", freshness_time);

            if !json.is_empty() {
                Some(JSONValue::from(json).to_string())
            } else {
                None
            }
        };

        let res = Ok(())
            .and_then(|_| {
                if let Some((handle, name)) = get_opened_wallet(ctx) {
                    match Wallet::close_wallet(handle) {
                        Ok(()) => {
                            set_opened_wallet(ctx, Some((handle, name.clone())));
                            Ok(println_succ!("Wallet \"{}\" has been closed", name))
                        }
                        Err(err) => Err(println_err!("Indy SDK error occurred {:?}", err)),
                    }
                } else {
                    Ok(())
                }
            })
            .and_then(|_| {
                match Wallet::open_wallet(name, config.as_ref().map(String::as_str)) {
                    Ok(handle) => {
                        set_opened_wallet(ctx, Some((handle, name.to_owned())));
                        Ok(println_succ!("Wallet \"{}\" has been opened", name))
                    }
                    Err(ErrorCode::WalletAlreadyOpenedError) => Err(println_err!("Wallet \"{}\" already opened", name)),
                    Err(ErrorCode::CommonIOError) => Err(println_err!("Wallet \"{}\" not found or unavailable", name)),
                    Err(err) => Err(println_err!("Indy SDK error occurred {:?}", err)),
                }
            });

<<<<<<< HEAD
        trace!("CreateCommand::execute << {:?}", res);
        res
=======
        trace!("execute << {:?}", res);
        Ok(())
>>>>>>> 5435b286
    }

    pub fn cleanup(ctx: &CommandContext) {
        trace!("cleanup >> ctx {:?}", ctx);

        if let Some((handle, name)) = get_opened_wallet(ctx) {
            match Wallet::close_wallet(handle) {
                Ok(()) => {
                    set_opened_wallet(ctx, Some((handle, name.clone())));
                    println_succ!("Wallet \"{}\" has been closed", name)
                }
                Err(err) => println_err!("Indy SDK error occurred {:?}", err),
            }
        }

        trace!("cleanup <<");
    }
}

pub mod list_command {
    use super::*;

    command!(CommandMetadata::build("list", "List existing wallets.")
                .finalize()
    );

    fn execute(ctx: &CommandContext, params: &CommandParams) -> Result<(), ()> {
        trace!("execute >> ctx {:?} params {:?}", ctx, params);

        let res = match Wallet::list_wallets() {
            Ok(wallets) => {
                let wallets: Vec<serde_json::Value> = serde_json::from_str(&wallets)
                    .map_err(|_| println_err!("Wrong data has been received"))?;

                if wallets.len() > 0 {
                    print_table(&wallets,
                                &vec![("name", "Name"),
                                      ("associated_pool_name", "Associated pool name"),
                                      ("type", "Type")]);
                } else {
                    println_succ!("There are no wallets");
                }

                if let Some((_, cur_wallet)) = get_opened_wallet(ctx) {
                    println_succ!("Current wallet \"{}\"", cur_wallet);
                }
                Ok(())
            }
            Err(ErrorCode::CommonIOError) => Err(println_succ!("There are no wallets")),
            Err(err) => Err(println_err!("Indy SDK error occurred {:?}", err)),
        };

        trace!("execute << {:?}", res);
        res
    }
}

pub mod close_command {
    use super::*;

    command!(CommandMetadata::build("close", "Close opened wallet.").finalize());

    fn execute(ctx: &CommandContext, params: &CommandParams) -> Result<(), ()> {
        trace!("execute >> ctx {:?} params {:?}", ctx, params);

        let res = Ok(())
            .and_then(|_| {
                if let Some(wallet) = get_opened_wallet(ctx) {
                    Ok(wallet)
                } else {
                    Err(println_err!("There is no opened wallet now"))
                }
            })
            .and_then(|wallet| {
                let (handle, name) = wallet;
                match Wallet::close_wallet(handle) {
                    Ok(()) => {
                        set_opened_wallet(ctx, None);
                        Ok(println_succ!("Wallet \"{}\" has been closed", name))
                    }
                    Err(err) => Err(println_err!("Indy SDK error occurred {:?}", err)),
                }
            });

        trace!("CloseCommand::execute << {:?}", res);
        res
    }
}

pub mod delete_command {
    use super::*;

    command!(CommandMetadata::build("delete", "Delete wallet with specified name")
                .add_main_param("name", "The name of deleted wallet")
                .finalize()
    );

    fn execute(ctx: &CommandContext, params: &CommandParams) -> Result<(), ()> {
        trace!("execute >> ctx: {:?} params {:?}", ctx, params);

        let name = get_str_param("name", params).map_err(error_err!())?;

        let res = match Wallet::delete_wallet(name) {
            Ok(()) => Ok(println_succ!("Wallet \"{}\" has been deleted", name)),
            Err(ErrorCode::CommonIOError) => Err(println_err!("Wallet \"{}\" not found or unavailable", name)),
            Err(err) => Err(println_err!("Indy SDK error occurred {:?}", err)),
        };

        trace!("execute << {:?}", res);
        res
    }
}

#[cfg(test)]
mod tests {
    use super::*;
    use utils::test::TestUtils;

    mod create {
        use super::*;

        #[test]
        pub fn exec_works() {
            TestUtils::cleanup_storage();
            let cmd = create_command::new();
            cmd.metadata().help();
            let mut params = CommandParams::new();
            params.insert("name", "wallet".to_owned());
            params.insert("pool_name", "pool".to_owned());
            cmd.execute(&CommandContext::new(), &params).unwrap();
            TestUtils::cleanup_storage();
        }
    }

    mod open {
        use super::*;

        #[test]
        pub fn exec_works() {
            TestUtils::cleanup_storage();

            let cmd = open_command::new();
            let mut params = CommandParams::new();
            cmd.metadata().help();
            params.insert("name", "wallet".to_owned());

            cmd.execute(&CommandContext::new(), &params).unwrap_err(); //open not created wallet

            TestUtils::cleanup_storage();
        }

        //TODO add open_for_created_works
    }

    mod close {
        use super::*;

        #[test]
        pub fn exec_for_opened_works() {
            TestUtils::cleanup_storage();

            let ctx = CommandContext::new();

            {
                let cmd = create_command::new();
                let mut params = CommandParams::new();
                params.insert("name", "wallet".to_owned());
                params.insert("pool_name", "pool".to_owned());
                cmd.execute(&ctx, &params).unwrap();
            }

            {
                let cmd = open_command::new();
                let mut params = CommandParams::new();
                params.insert("name", "wallet".to_owned());
                cmd.execute(&ctx, &params).unwrap();
            }

            {
                let cmd = close_command::new();
                let params = CommandParams::new();
                cmd.execute(&ctx, &params).unwrap();
            }

            TestUtils::cleanup_storage();
        }
    }
}<|MERGE_RESOLUTION|>--- conflicted
+++ resolved
@@ -111,13 +111,8 @@
                 }
             });
 
-<<<<<<< HEAD
-        trace!("CreateCommand::execute << {:?}", res);
-        res
-=======
         trace!("execute << {:?}", res);
         Ok(())
->>>>>>> 5435b286
     }
 
     pub fn cleanup(ctx: &CommandContext) {
