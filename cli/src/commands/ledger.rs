extern crate regex;
extern crate chrono;

use command_executor::{Command, CommandContext, CommandMetadata, CommandParams, CommandGroup, CommandGroupMetadata};
use commands::*;

use libindy::ErrorCode;
use libindy::ledger::Ledger;

use serde_json::Value as JSONValue;
use serde_json::Map as JSONMap;

use std::collections::HashSet;
use utils::table::print_table;

use self::regex::Regex;
use self::chrono::prelude::*;

pub mod group {
    use super::*;

    command_group!(CommandGroupMetadata::new("ledger", "Ledger management commands"));
}

pub mod nym_command {
    use super::*;

    command!(CommandMetadata::build("nym", "Send NYM transaction to the Ledger.")
                .add_required_param("did", "DID of new identity")
                .add_optional_param("verkey", "Verification key of new identity")
                .add_optional_param("role", "Role of identity. One of: STEWARD, TRUSTEE, TRUST_ANCHOR, TGB or empty in case of blacklisting NYM")
                .add_example("ledger nym did=VsKV7grR1BUE29mG2Fm2kX")
                .add_example("ledger nym did=VsKV7grR1BUE29mG2Fm2kX verkey=GjZWsBLgZCR18aL468JAT7w9CZRiBnpxUPPgyQxh4voa")
                .add_example("ledger nym did=VsKV7grR1BUE29mG2Fm2kX role=TRUSTEE")
                .add_example("ledger nym did=VsKV7grR1BUE29mG2Fm2kX role=")
                .finalize()
    );

    fn execute(ctx: &CommandContext, params: &CommandParams) -> Result<(), ()> {
        trace!("execute >> ctx {:?} params {:?}", ctx, params);

        let submitter_did = ensure_active_did(&ctx)?;
        let (pool_handle, pool_name) = ensure_connected_pool(&ctx)?;
        let (wallet_handle, wallet_name) = ensure_opened_wallet(&ctx)?;

        let target_did = get_str_param("did", params).map_err(error_err!())?;
        let verkey = get_opt_str_param("verkey", params).map_err(error_err!())?;
        let role = get_opt_empty_str_param("role", params).map_err(error_err!())?;

        let response = Ledger::build_nym_request(&submitter_did, target_did, verkey, None, role)
            .and_then(|request| Ledger::sign_and_submit_request(pool_handle, wallet_handle, &submitter_did, &request));

        let response = match response {
            Ok(response) => Ok(response),
            Err(err) => handle_transaction_error(err, Some(&submitter_did), Some(&pool_name), Some(&wallet_name))
        }?;

        let mut response: Response<serde_json::Value> = serde_json::from_str::<Response<serde_json::Value>>(&response)
            .map_err(|err| println_err!("Invalid data has been received: {:?}", err))?;

        if let Some(result) = response.result.as_mut() {
            result["role"] = get_role_title(&result["role"]);
        }

        let res = handle_transaction_response(response)
            .map(|result| print_transaction_response(result,
                                                     "Nym request has been sent to Ledger.",
                                                     &[("reqId", "Request ID"),
                                                         ("txnTime", "Transaction time")],
                                                     None,
                                                     &mut vec![("dest", "Did"),
                                                               ("verkey", "Verkey"),
                                                               ("role", "Role")]));
        trace!("execute << {:?}", res);
        res
    }
}

pub mod get_nym_command {
    use super::*;

    command!(CommandMetadata::build("get-nym", "Get NYM from Ledger.")
                .add_required_param("did","DID of identity presented in Ledger")
                .add_example("ledger get-nym did=VsKV7grR1BUE29mG2Fm2kX")
                .finalize()
    );

    fn execute(ctx: &CommandContext, params: &CommandParams) -> Result<(), ()> {
        trace!("execute >> ctx {:?} params {:?}", ctx, params);

        let submitter_did = ensure_active_did(&ctx)?;
        let pool_handle = ensure_connected_pool_handle(&ctx)?;

        let target_did = get_str_param("did", params).map_err(error_err!())?;

        let res = Ledger::build_get_nym_request(&submitter_did, target_did)
            .and_then(|request| Ledger::submit_request(pool_handle, &request));

        let response = match res {
            Ok(response) => Ok(response),
            Err(err) => handle_transaction_error(err, None, None, None),
        }?;

        let mut response = serde_json::from_str::<Response<serde_json::Value>>(&response)
            .map_err(|err| println_err!("Invalid data has been received: {:?}", err))?;

        if let Some(result) = response.result.as_mut() {
            let data = serde_json::from_str::<serde_json::Value>(&result["data"].as_str().unwrap_or(""));
            match data {
                Ok(mut data) => {
                    data["role"] = get_role_title(&data["role"]);
                    result["data"] = data;
                }
                Err(_) => return Err(println_err!("NYM not found"))
            };
        };

        let res = handle_transaction_response(response)
            .map(|result| print_transaction_response(result,
                                                     "Following NYM has been received.",
                                                     &[("seqNo", "Sequence Number"),
                                                         ("reqId", "Request ID"),
                                                         ("txnTime", "Transaction time")],
                                                     Some("data"),
                                                     &[("identifier", "Identifier"),
                                                         ("dest", "Dest"),
                                                         ("verkey", "Verkey"),
                                                         ("role", "Role")]));
        trace!("execute << {:?}", res);
        res
    }
}

pub mod attrib_command {
    use super::*;

    command!(CommandMetadata::build("attrib", "Send Attribute transaction to the Ledger for exists NYM.")
                .add_required_param("did",  "DID of identity presented in Ledger")
                .add_optional_param("hash", "Hash of attribute data")
                .add_optional_param("raw", "JSON representation of attribute data")
                .add_optional_param("enc", "Encrypted attribute data")
                .add_example(r#"ledger attrib did=VsKV7grR1BUE29mG2Fm2kX raw={"endpoint":{"ha":"127.0.0.1:5555"}}"#)
                .add_example(r#"ledger attrib did=VsKV7grR1BUE29mG2Fm2kX hash=83d907821df1c87db829e96569a11f6fc2e7880acba5e43d07ab786959e13bd3"#)
                .add_example(r#"ledger attrib did=VsKV7grR1BUE29mG2Fm2kX enc=aa3f41f619aa7e5e6b6d0d"#)
                .finalize()
    );

    fn execute(ctx: &CommandContext, params: &CommandParams) -> Result<(), ()> {
        trace!("execute >> ctx {:?} params {:?}", ctx, params);

        let submitter_did = ensure_active_did(&ctx)?;
        let (pool_handle, pool_name) = ensure_connected_pool(&ctx)?;
        let (wallet_handle, wallet_name) = ensure_opened_wallet(&ctx)?;

        let target_did = get_str_param("did", params).map_err(error_err!())?;
        let hash = get_opt_str_param("hash", params).map_err(error_err!())?;
        let raw = get_opt_str_param("raw", params).map_err(error_err!())?;
        let enc = get_opt_str_param("enc", params).map_err(error_err!())?;

        let response = Ledger::build_attrib_request(&submitter_did, target_did, hash, raw, enc)
            .and_then(|request| Ledger::sign_and_submit_request(pool_handle, wallet_handle, &submitter_did, &request));

        let response = match response {
            Ok(response) => Ok(response),
            Err(err) => handle_transaction_error(err, Some(&submitter_did), Some(&pool_name), Some(&wallet_name))
        }?;

        let response = serde_json::from_str::<Response<serde_json::Value>>(&response)
            .map_err(|err| println_err!("Invalid data has been received: {:?}", err))?;

        let attribute =
            if raw.is_some() {
                ("raw", "Raw value")
            } else if hash.is_some() {
                ("hash", "Hashed value")
            } else { ("enc", "Encrypted value") };

        let res = handle_transaction_response(response)
            .map(|result| print_transaction_response(result,
                                                     "Attrib request has been sent to Ledger.",
                                                     &[("dest", "Dest"),
                                                         ("seqNo", "Sequence Number"),
                                                         ("reqId", "Request ID"),
                                                         ("txnTime", "Transaction time")],
                                                     None,
                                                     &[attribute]));

        trace!("execute << {:?}", res);
        res
    }
}

pub mod get_attrib_command {
    use super::*;

    command!(CommandMetadata::build("get-attrib", "Get ATTRIB from Ledger.")
                .add_required_param("did", "DID of identity presented in Ledger")
                .add_optional_param("raw", "Name of attribute")
                .add_optional_param("hash", "Hash of attribute data")
                .add_optional_param("enc", "Encrypted value of attribute data")
                .add_example("ledger get-attrib did=VsKV7grR1BUE29mG2Fm2kX attr=endpoint")
                .add_example("ledger get-attrib did=VsKV7grR1BUE29mG2Fm2kX hash=83d907821df1c87db829e96569a11f6fc2e7880acba5e43d07ab786959e13bd3")
                .add_example("ledger get-attrib did=VsKV7grR1BUE29mG2Fm2kX enc=aa3f41f619aa7e5e6b6d0d")
                .finalize()
    );

    fn execute(ctx: &CommandContext, params: &CommandParams) -> Result<(), ()> {
        trace!("execute >> ctx {:?} params {:?}", ctx, params);

        let submitter_did = ensure_active_did(&ctx)?;
        let pool_handle = ensure_connected_pool_handle(&ctx)?;

        let target_did = get_str_param("did", params).map_err(error_err!())?;
        let raw = get_opt_str_param("raw", params).map_err(error_err!())?;
        let hash = get_opt_str_param("hash", params).map_err(error_err!())?;
        let enc = get_opt_str_param("enc", params).map_err(error_err!())?;

        let res = Ledger::build_get_attrib_request(&submitter_did, target_did, raw, hash, enc)
            .and_then(|request| Ledger::submit_request(pool_handle, &request));

        let response = match res {
            Ok(response) => Ok(response),
            Err(err) => handle_transaction_error(err, None, None, None),
        }?;

        let mut response = serde_json::from_str::<Response<serde_json::Value>>(&response)
            .map_err(|err| println_err!("Invalid data has been received: {:?}", err))?;

        if let Some(result) = response.result.as_mut() {
            let data = result["data"].as_str().map(|data| serde_json::Value::String(data.to_string()));
            match data {
                Some(data) => { result["data"] = data; }
                None => return Err(println_err!("Attribute not found"))
            };
        };

        let res = handle_transaction_response(response)
            .map(|result| print_transaction_response(result,
                                                     "Following ATTRIB has been received.",
                                                     &[("dest", "Did"),
                                                         ("seqNo", "Sequence Number"),
                                                         ("reqId", "Request ID"),
                                                         ("txnTime", "Transaction time")],
                                                     None,
                                                     &[("data", "Data")]));
        trace!("execute << {:?}", res);
        res
    }
}

pub mod schema_command {
    use super::*;

    command!(CommandMetadata::build("schema", "Send Schema transaction to the Ledger.")
                .add_required_param("name", "Schema name")
                .add_required_param("version", "Schema version")
                .add_required_param("attr_names", "Schema attributes split by comma")
                .add_example("ledger schema name=gvt version=1.0 attr_names=name,age")
                .finalize()
    );

    fn execute(ctx: &CommandContext, params: &CommandParams) -> Result<(), ()> {
        trace!("execute >> ctx {:?} params {:?}", ctx, params);

        let submitter_did = ensure_active_did(&ctx)?;
        let (pool_handle, pool_name) = ensure_connected_pool(&ctx)?;
        let (wallet_handle, wallet_name) = ensure_opened_wallet(&ctx)?;

        let name = get_str_param("name", params).map_err(error_err!())?;
        let version = get_str_param("version", params).map_err(error_err!())?;
        let attr_names = get_str_array_param("attr_names", params).map_err(error_err!())?;

        let schema_data = {
            let mut json = JSONMap::new();
            json.insert("name".to_string(), JSONValue::from(name));
            json.insert("version".to_string(), JSONValue::from(version));
            json.insert("attr_names".to_string(), JSONValue::from(attr_names));
            JSONValue::from(json).to_string()
        };

        let response = Ledger::build_schema_request(&submitter_did, &schema_data)
            .and_then(|request| Ledger::sign_and_submit_request(pool_handle, wallet_handle, &submitter_did, &request));

        let response = match response {
            Ok(response) => Ok(response),
            Err(err) => handle_transaction_error(err, Some(&submitter_did), Some(&pool_name), Some(&wallet_name))
        }?;

        let response = serde_json::from_str::<Response<serde_json::Value>>(&response)
            .map_err(|err| println_err!("Invalid data has been received: {:?}", err))?;

        let res = handle_transaction_response(response)
            .map(|result| print_transaction_response(result,
                                                     "NodeConfig request has been sent to Ledger.",
                                                     &[("identifier", "Identifier"),
                                                         ("seqNo", "Sequence Number"),
                                                         ("reqId", "Request ID"),
                                                         ("txnTime", "Transaction time")],
                                                     Some("data"),
                                                     &[("name", "Name"),
                                                         ("version", "Version"),
                                                         ("attr_names", "Attributes")]));
        trace!("execute << {:?}", res);
        res
    }
}

pub mod get_schema_command {
    use super::*;

    command!(CommandMetadata::build("get-schema", "Get Schema from Ledger.")
                .add_required_param("did", "DID of identity presented in Ledger")
                .add_required_param("name", "Schema name")
                .add_required_param("version", "Schema version")
                .add_example("ledger get-schema did=VsKV7grR1BUE29mG2Fm2kX name=gvt version=1.0")
                .finalize()
    );

    fn execute(ctx: &CommandContext, params: &CommandParams) -> Result<(), ()> {
        trace!("execute >> ctx {:?} params {:?}", ctx, params);

        let submitter_did = ensure_active_did(&ctx)?;
        let pool_handle = ensure_connected_pool_handle(&ctx)?;

        let target_did = get_str_param("did", params).map_err(error_err!())?;
        let name = get_str_param("name", params).map_err(error_err!())?;
        let version = get_str_param("version", params).map_err(error_err!())?;

        let schema_data = {
            let mut json = JSONMap::new();
            json.insert("name".to_string(), JSONValue::from(name));
            json.insert("version".to_string(), JSONValue::from(version));
            JSONValue::from(json).to_string()
        };

        let res = Ledger::build_get_schema_request(&submitter_did, target_did, &schema_data)
            .and_then(|request| Ledger::submit_request(pool_handle, &request));

        let response = match res {
            Ok(response) => Ok(response),
            Err(err) => handle_transaction_error(err, None, None, None),
        }?;

        let response = serde_json::from_str::<Response<serde_json::Value>>(&response)
            .map_err(|err| println_err!("Invalid data has been received: {:?}", err))?;

        if let Some(result) = response.result.as_ref() {
            //TODO strange condition
            if !result["seqNo"].is_i64() {
                return Err(println_err!("Schema not found"));
            }
        };

        let res = handle_transaction_response(response)
            .map(|result| print_transaction_response(result,
                                                     "Following Schema has been received.",
                                                     &[("dest", "Did"),
                                                         ("seqNo", "Sequence Number"),
                                                         ("reqId", "Request ID"),
                                                         ("txnTime", "Transaction time")],
                                                     Some("data"),
                                                     &[("name", "Name"),
                                                         ("version", "Version"),
                                                         ("attr_names", "Attributes")]));
        trace!("execute << {:?}", res);
        res
    }
}

pub mod claim_def_command {
    use super::*;

    command!(CommandMetadata::build("claim-def", "Send Claim Def transaction to the Ledger.")
                .add_required_param("schema_no", "Sequence number of schema")
                .add_required_param("signature_type", "Signature type (only CL supported now)")
                .add_required_param("primary", "Primary key in json format")
                .add_optional_param("revocation", "Revocation key in json format")
                .add_example(r#"ledger claim-def schema_no=1 signature_type=CL primary={"n":"1","s":"2","rms":"3","r":{"age":"4","name":"5"},"rctxt":"6","z":"7"}"#)
                .finalize()
    );

    fn execute(ctx: &CommandContext, params: &CommandParams) -> Result<(), ()> {
        trace!("execute >> ctx {:?} params {:?}", ctx, params);

        let submitter_did = ensure_active_did(&ctx)?;
        let (pool_handle, pool_name) = ensure_connected_pool(&ctx)?;
        let (wallet_handle, wallet_name) = ensure_opened_wallet(&ctx)?;

        let xref = get_int_param::<i32>("schema_no", params).map_err(error_err!())?;
        let signature_type = get_str_param("signature_type", params).map_err(error_err!())?;
        let primary = get_object_param("primary", params).map_err(error_err!())?;
        let revocation = get_opt_str_param("revocation", params).map_err(error_err!())?;

        let claim_def_data = {
            let mut json = JSONMap::new();
            json.insert("primary".to_string(), primary);
            update_json_map_opt_key!(json, "revocation", revocation);
            JSONValue::from(json).to_string()
        };

        let response = Ledger::build_claim_def_txn(&submitter_did, xref, signature_type, &claim_def_data)
            .and_then(|request| Ledger::sign_and_submit_request(pool_handle, wallet_handle, &submitter_did, &request));

        let response = match response {
            Ok(response) => Ok(response),
            Err(err) => handle_transaction_error(err, Some(&submitter_did), Some(&pool_name), Some(&wallet_name))
        }?;

        let response = serde_json::from_str::<Response<serde_json::Value>>(&response)
            .map_err(|err| println_err!("Invalid data has been received: {:?}", err))?;

        let res = handle_transaction_response(response)
            .map(|result| print_transaction_response(result,
                                                     "NodeConfig request has been sent to Ledger.",
                                                     &[("identifier", "Identifier"),
                                                         ("seqNo", "Sequence Number"),
                                                         ("reqId", "Request ID"),
                                                         ("txnTime", "Transaction time")],
                                                     Some("data"),
                                                     &[("primary", "Primary Key"),
                                                         ("revocation", "Revocation Key")]));
        trace!("execute << {:?}", res);
        res
    }
}

pub mod get_claim_def_command {
    use super::*;

    command!(CommandMetadata::build("get-claim-def", "Get Claim Definition from Ledger.")
                .add_required_param("schema_no", "Sequence number of schema")
                .add_required_param("signature_type", "Signature type (only CL supported now)")
                .add_required_param("origin", "Claim definition owner DID")
                .add_example("ledger get-claim-def schema_no=1 signature_type=CL origin=VsKV7grR1BUE29mG2Fm2kX")
                .finalize()
    );

    fn execute(ctx: &CommandContext, params: &CommandParams) -> Result<(), ()> {
        trace!("execute >> ctx {:?} params {:?}", ctx, params);

        let submitter_did = ensure_active_did(&ctx)?;
        let pool_handle = ensure_connected_pool_handle(&ctx)?;

        let xref = get_int_param::<i32>("schema_no", params).map_err(error_err!())?;
        let signature_type = get_str_param("signature_type", params).map_err(error_err!())?;
        let origin = get_str_param("origin", params).map_err(error_err!())?;

        let res = Ledger::build_get_claim_def_txn(&submitter_did, xref, signature_type, origin)
            .and_then(|request| Ledger::submit_request(pool_handle, &request));

        let response = match res {
            Ok(response) => Ok(response),
            Err(err) => handle_transaction_error(err, None, None, None),
        }?;

        let response = serde_json::from_str::<Response<serde_json::Value>>(&response)
            .map_err(|err| println_err!("Invalid data has been received: {:?}", err))?;

        if let Some(result) = response.result.as_ref() {
            //TODO strange condition
            if !result["seqNo"].is_i64() {
                return Err(println_err!("Schema not found"));
            }
        };

        let res = handle_transaction_response(response)
            .map(|result| print_transaction_response(result,
                                                     "Following Claim Definition has been received.",
                                                     &[("identifier", "Identifier"),
                                                         ("seqNo", "Sequence Number"),
                                                         ("reqId", "Request ID"),
                                                         ("txnTime", "Transaction time")],
                                                     Some("data"),
                                                     &[("primary", "Primary Key"),
                                                         ("revocation", "Revocation Key")]));
        trace!("execute << {:?}", res);
        res
    }
}

pub mod node_command {
    use super::*;

    command!(CommandMetadata::build("node", "Send Node transaction to the Ledger.")
                .add_required_param("target", "Node identifier")
                .add_required_param("alias", "Node alias (can't be changed in case of update)")
                .add_optional_param("node_ip", "Node Ip. Note that it is mandatory for adding node case")
                .add_optional_param("node_port", "Node port. Note that it is mandatory for adding node case")
                .add_optional_param("client_ip", "Client Ip. Note that it is mandatory for adding node case")
                .add_optional_param("client_port","Client port. Note that it is mandatory for adding node case")
                .add_optional_param("blskey",  "Node BLS key")
                .add_optional_param("services", "Node type. One of: VALIDATOR, OBSERVER or empty in case of blacklisting node")
                .add_example("ledger node target=A5iWQVT3k8Zo9nXj4otmeqaUziPQPCiDqcydXkAJBk1Y node_ip=127.0.0.1 node_port=9710 client_ip=127.0.0.1 client_port=9711 alias=Node5 services=VALIDATOR blskey=2zN3bHM1m4rLz54MJHYSwvqzPchYp8jkHswveCLAEJVcX6Mm1wHQD1SkPYMzUDTZvWvhuE6VNAkK3KxVeEmsanSmvjVkReDeBEMxeDaayjcZjFGPydyey1qxBHmTvAnBKoPydvuTAqx5f7YNNRAdeLmUi99gERUU7TD8KfAa6MpQ9bw")
                .add_example("ledger node target=A5iWQVT3k8Zo9nXj4otmeqaUziPQPCiDqcydXkAJBk1Y node_ip=127.0.0.1 node_port=9710 client_ip=127.0.0.1 client_port=9711 alias=Node5 services=VALIDATOR")
                .add_example("ledger node target=A5iWQVT3k8Zo9nXj4otmeqaUziPQPCiDqcydXkAJBk1Y alias=Node5 services=VALIDATOR")
                .add_example("ledger node target=A5iWQVT3k8Zo9nXj4otmeqaUziPQPCiDqcydXkAJBk1Y alias=Node5 services=")
                .finalize()
    );

    fn execute(ctx: &CommandContext, params: &CommandParams) -> Result<(), ()> {
        trace!("execute >> ctx {:?} params {:?}", ctx, params);

        let submitter_did = ensure_active_did(&ctx)?;
        let (pool_handle, pool_name) = ensure_connected_pool(&ctx)?;
        let (wallet_handle, wallet_name) = ensure_opened_wallet(&ctx)?;

        let target_did = get_str_param("target", params).map_err(error_err!())?;
        let node_ip = get_opt_str_param("node_ip", params).map_err(error_err!())?;
        let node_port = get_opt_number_param::<i32>("node_port", params).map_err(error_err!())?;
        let client_ip = get_opt_str_param("client_ip", params).map_err(error_err!())?;
        let client_port = get_opt_number_param::<i32>("client_port", params).map_err(error_err!())?;
        let alias = get_opt_str_param("alias", params).map_err(error_err!())?;
        let blskey = get_opt_str_param("blskey", params).map_err(error_err!())?;
        let services = get_opt_str_array_param("services", params).map_err(error_err!())?;

        let node_data = {
            let mut json = JSONMap::new();
            update_json_map_opt_key!(json, "node_ip", node_ip);
            update_json_map_opt_key!(json, "node_port", node_port);
            update_json_map_opt_key!(json, "client_ip", client_ip);
            update_json_map_opt_key!(json, "client_port", client_port);
            update_json_map_opt_key!(json, "alias", alias);
            update_json_map_opt_key!(json, "blskey", blskey);
            update_json_map_opt_key!(json, "services", services);
            JSONValue::from(json).to_string()
        };

        let response = Ledger::build_node_request(&submitter_did, target_did, &node_data)
            .and_then(|request| Ledger::sign_and_submit_request(pool_handle, wallet_handle, &submitter_did, &request));

        let response = match response {
            Ok(response) => Ok(response),
            Err(err) => handle_transaction_error(err, Some(&submitter_did), Some(&pool_name), Some(&wallet_name))
        }?;

        let response = serde_json::from_str::<Response<serde_json::Value>>(&response)
            .map_err(|err| println_err!("Invalid data has been received: {:?}", err))?;

        let res = handle_transaction_response(response)
            .map(|result| print_transaction_response(result,
                                                     "NodeConfig request has been sent to Ledger.",
                                                     &[("identifier", "Identifier"),
                                                         ("seqNo", "Sequence Number"),
                                                         ("reqId", "Request ID"),
                                                         ("txnTime", "Transaction time")],
                                                     Some("data"),
                                                     &[("alias", "Alias"),
                                                         ("node_ip", "Node Ip"),
                                                         ("node_port", "Node Port"),
                                                         ("client_ip", "Client Ip"),
                                                         ("client_port", "Client Port"),
                                                         ("services", "Services"),
                                                         ("blskey", "Blskey")]));
        trace!("execute << {:?}", res);
        res
    }
}

pub mod pool_config_command {
    use super::*;

    command!(CommandMetadata::build("pool-config", "Send write configuration to pool.")
                .add_required_param("writes", "Accept write transactions.")
                .add_optional_param("force", "Forced configuration applying without reaching pool consensus.")
                .add_example("ledger pool-config writes=true")
                .add_example("ledger pool-config writes=true force=true")
                .finalize()
    );

    fn execute(ctx: &CommandContext, params: &CommandParams) -> Result<(), ()> {
        trace!("execute >> ctx {:?} params {:?}", ctx, params);

        let submitter_did = ensure_active_did(&ctx)?;
        let (pool_handle, pool_name) = ensure_connected_pool(&ctx)?;
        let (wallet_handle, wallet_name) = ensure_opened_wallet(&ctx)?;

        let writes = get_bool_param("writes", params).map_err(error_err!())?;
        let force = get_opt_bool_param("force", params).map_err(error_err!())?.unwrap_or(false);

        let response = Ledger::indy_build_pool_config_request(&submitter_did, writes, force)
            .and_then(|request| Ledger::sign_and_submit_request(pool_handle, wallet_handle, &submitter_did, &request));

        let response = match response {
            Ok(response) => Ok(response),
            Err(err) => handle_transaction_error(err, Some(&submitter_did), Some(&pool_name), Some(&wallet_name))
        }?;

        let response = serde_json::from_str::<Response<serde_json::Value>>(&response)
            .map_err(|err| println_err!("Invalid data has been received: {:?}", err))?;

        let res = handle_transaction_response(response)
            .map(|result| print_transaction_response(result,
                                                     "NodeConfig request has been sent to Ledger.",
                                                     &[("identifier", "Identifier"),
                                                         ("seqNo", "Sequence Number"),
                                                         ("reqId", "Request ID"),
                                                         ("txnTime", "Transaction time")],
                                                     None,
                                                     &[("writes", "Writes"),
                                                         ("force", "Force Apply")]));
        trace!("execute << {:?}", res);
        res
    }
}

pub mod pool_upgrade_command {
    use super::*;

    command!(CommandMetadata::build("pool-upgrade", "Send instructions to nodes to update themselves.")
                .add_required_param("name", "Human-readable name for the upgrade.")
                .add_required_param("version","The version of indy-node package we perform upgrade to. \n                  \
                                              Must be greater than existing one (or equal if reinstall flag is True)")
                .add_required_param("action", "Upgrade type. Either start or cancel.")
                .add_required_param("sha256", "Sha256 hash of the package.")
                .add_optional_param("timeout", "Limits upgrade time on each Node.")
                .add_optional_param("schedule", "Node upgrade schedule. Schedule should contain identifiers of all nodes. Upgrade dates should be in future. \n                              \
                                              If force flag is False, then it's required that time difference between each Upgrade must be not less than 5 minutes.\n                              \
                                              Requirements for schedule can be ignored by parameter force=true.\n                              \
                                              Schedule is mandatory for action=start.")
                .add_optional_param("justification", "Justification string for this particular Upgrade.")
                .add_optional_param("reinstall", "Whether it's allowed to re-install the same version. False by default.")
                .add_optional_param("force", "Whether we should apply transaction without waiting for consensus of this transaction. False by default.")
                .add_example(r#"ledger pool-upgrade name=upgrade-1 version=2.0 action=start sha256=f284bdc3c1c9e24a494e285cb387c69510f28de51c15bb93179d9c7f28705398 schedule={"Gw6pDLhcBcoQesN72qfotTgFa7cbuqZpkX3Xo6pLhPhv":"2020-01-25T12:49:05.258870+00:00"}"#)
                .add_example(r#"ledger pool-upgrade name=upgrade-1 version=2.0 action=cancel sha256=ac3eb2cc3ac9e24a494e285cb387c69510f28de51c15bb93179d9c7f28705398"#)
                .finalize()
    );

    fn execute(ctx: &CommandContext, params: &CommandParams) -> Result<(), ()> {
        trace!("execute >> ctx {:?} params {:?}", ctx, params);

        let submitter_did = ensure_active_did(&ctx)?;
        let (pool_handle, pool_name) = ensure_connected_pool(&ctx)?;
        let (wallet_handle, wallet_name) = ensure_opened_wallet(&ctx)?;

        let name = get_str_param("name", params).map_err(error_err!())?;
        let version = get_str_param("version", params).map_err(error_err!())?;
        let action = get_str_param("action", params).map_err(error_err!())?;
        let sha256 = get_str_param("sha256", params).map_err(error_err!())?;
        let timeout = get_opt_number_param::<u32>("timeout", params).map_err(error_err!())?;
        let schedule = get_opt_str_param("schedule", params).map_err(error_err!())?;
        let justification = get_opt_str_param("justification", params).map_err(error_err!())?;
        let reinstall = get_opt_bool_param("reinstall", params).map_err(error_err!())?.unwrap_or(false);
        let force = get_opt_bool_param("force", params).map_err(error_err!())?.unwrap_or(false);

        let response = Ledger::indy_build_pool_upgrade_request(&submitter_did, name, version, action, sha256,
                                                               timeout, schedule, justification, reinstall, force)
            .and_then(|request| Ledger::sign_and_submit_request(pool_handle, wallet_handle, &submitter_did, &request));

        let response = match response {
            Ok(response) => Ok(response),
            Err(err) => handle_transaction_error(err, Some(&submitter_did), Some(&pool_name), Some(&wallet_name))
        }?;

        let response = serde_json::from_str::<Response<serde_json::Value>>(&response)
            .map_err(|err| println_err!("Invalid data has been received: {:?}", err))?;

        let mut schedule = None;
        let mut hash = None;
        if let Some(res) = response.result.as_ref() {
            schedule = res["schedule"].as_object()
                .map(|s| format!("{{{}\n}}",
                                 s.iter()
                                     .map(|(key, value)| format!("\n    {:?}:{:?}", key, value.as_str().unwrap_or("")))
                                     .collect::<Vec<String>>()
                                     .join(",")));

            hash = res["sha256"].as_str().map(|h| h.to_string());
        };

        let res = handle_transaction_response(response)
            .map(|result| print_transaction_response(result,
                                                     "NodeConfig request has been sent to Ledger.",
                                                     &[("identifier", "Identifier"),
                                                         ("seqNo", "Sequence Number"),
                                                         ("reqId", "Request ID"),
                                                         ("txnTime", "Transaction time")],
                                                     None,
                                                     &[("name", "Name"),
                                                         ("action", "Action"),
                                                         ("version", "Version"),
                                                         ("timeout", "Timeout"),
                                                         ("justification", "Justification"),
                                                         ("reinstall", "Reinstall"),
                                                         ("force", "Force Apply")]));
        if let Some(h) = hash {
            println_succ!("Hash:");
            println!("{}", h);
        }
        if let Some(s) = schedule {
            println_succ!("Schedule:");
            println!("{}", s);
        }

        trace!("execute << {:?}", res);
        res
    }
}

pub mod custom_command {
    use super::*;

    command!(CommandMetadata::build("custom", "Send custom transaction to the Ledger.")
                .add_main_param("txn", "Transaction json")
                .add_optional_param("sign", "Is signature required")
                .add_example(r#"ledger custom {"reqId":1,"identifier":"V4SGRU86Z58d6TV7PBUe6f","operation":{"type":"105","dest":"V4SGRU86Z58d6TV7PBUe6f"},"protocolVersion":1}"#)
                .add_example(r#"ledger custom {"reqId":2,"identifier":"V4SGRU86Z58d6TV7PBUe6f","operation":{"type":"1","dest":"VsKV7grR1BUE29mG2Fm2kX"},"protocolVersion":1} sign=true"#)
                .finalize()
    );

    fn execute(ctx: &CommandContext, params: &CommandParams) -> Result<(), ()> {
        trace!("execute >> ctx {:?} params {:?}", ctx, params);

        let (pool_handle, pool_name) = ensure_connected_pool(&ctx)?;

        let txn = get_str_param("txn", params).map_err(error_err!())?;
        let sign = get_opt_bool_param("sign", params).map_err(error_err!())?.unwrap_or(false);

        let (mut submitter, mut wallet) = (String::new(), String::new());

        let response = if sign {
            let (wallet_handle, wallet_name) = ensure_opened_wallet(&ctx)?;
            let submitter_did = ensure_active_did(&ctx)?;

            submitter = submitter_did.clone();
            wallet = wallet_name.clone();

            Ledger::sign_and_submit_request(pool_handle, wallet_handle, &submitter_did, txn)
        } else {
            Ledger::submit_request(pool_handle, txn)
        };

        let response_json = match response {
            Ok(response) => Ok(response),
            Err(err) => handle_transaction_error(err, Some(&submitter), Some(&pool_name), Some(&wallet))
        }?;

        let response = serde_json::from_str::<Response<serde_json::Value>>(&response_json)
            .map_err(|err| println_err!("Invalid data has been received: {:?}", err))?;

        let res = match response {
            Response { op: ResponseType::REPLY, result: Some(_), reason: None } =>
                Ok(println!("Response: \n{}", response_json)),
            Response { op: ResponseType::REQNACK, result: None, reason: Some(reason) } |
            Response { op: ResponseType::REJECT, result: None, reason: Some(reason) } =>
                Err(println_err!("Transaction has been rejected: {}", extract_error_message(&reason))),
            _ => Err(println_err!("Invalid data has been received"))
        };

        trace!("execute << {:?}", res);
        res
    }
}

fn print_transaction_response(mut result: serde_json::Value, title: &str,
                              metadata_headers: &[(&str, &str)],
                              data_field: Option<&str>,
                              data_headers: &[(&str, &str)]) {
    if let Some(txn_time) = result["txnTime"].as_i64() {
        result["txnTime"] = serde_json::Value::String(timestamp_to_datetime(txn_time))
    }

    println_succ!("{}", title);
    println_succ!("Metadata:");
    print_table(&result, metadata_headers);
    println_succ!("Data:");

    let data = if data_field.is_some() { &result[data_field.unwrap()] } else { &result };
    let mut data_headers = data_headers.to_vec();
    data_headers.retain(|&(ref key, _)| !data[key].is_null());

    print_table(data, &data_headers);
}

pub fn handle_transaction_response(response: Response<serde_json::Value>) -> Result<serde_json::Value, ()> {
    match response {
        Response { op: ResponseType::REPLY, result: Some(result), reason: None } => Ok(result),
        Response { op: ResponseType::REQNACK, result: None, reason: Some(reason) } |
        Response { op: ResponseType::REJECT, result: None, reason: Some(reason) } =>
            Err(println_err!("Transaction has been rejected: {}", extract_error_message(&reason))),
        _ => Err(println_err!("Invalid data has been received"))
    }
}

pub fn handle_transaction_error(err: ErrorCode, submitter_did: Option<&str>, pool_name: Option<&str>, wallet_name: Option<&str>) -> Result<String, ()> {
    match err {
        ErrorCode::CommonInvalidStructure => Err(println_err!("Invalid format of command params. Please check format of posted JSONs, Keys, DIDs and etc...")),
        ErrorCode::WalletNotFoundError => Err(println_err!("Submitter DID: \"{}\" not found", submitter_did.unwrap_or(""))),
        ErrorCode::WalletIncompatiblePoolError => Err(println_err!("Wallet \"{}\" is incompatible with pool \"{}\".", wallet_name.unwrap_or(""), pool_name.unwrap_or(""))),
        ErrorCode::PoolLedgerTimeout => Err(println_err!("Transaction response has not been received")),
        err => Err(println_err!("Indy SDK error occurred {:?}", err))
    }
}

fn extract_error_message(error: &str) -> String {
    let re = Regex::new(r#"\(["'](.*)["'],\)"#).unwrap();
    match re.captures(error) {
        Some(message) => message[1].to_string(),
        None => error.to_string()
    }
}

fn get_role_title(role: &serde_json::Value) -> serde_json::Value {
    serde_json::Value::String(match role.as_str() {
        Some("0") => "TRUSTEE",
        Some("2") => "STEWARD",
        Some("100") => "TGB",
        Some("101") => "TRUST_ANCHOR",
        _ => "-"
    }.to_string())
}

fn timestamp_to_datetime(_time: i64) -> String {
    NaiveDateTime::from_timestamp(_time, 0).to_string()
}

#[derive(Deserialize, Eq, PartialEq, Debug)]
pub enum ResponseType {
    REQNACK,
    REPLY,
    REJECT
}

#[derive(Deserialize, Debug)]
#[serde(rename_all = "camelCase")]
pub struct Response<T> {
    pub op: ResponseType,
    pub reason: Option<String>,
    pub result: Option<T>,
}

#[derive(Deserialize, Debug)]
pub struct ReplyResult<T> {
    pub data: T,
    #[serde(rename = "seqNo")]
    pub seq_no: u64,
    pub identifier: String
}

#[derive(Deserialize, Debug)]
pub struct NymData {
    pub identifier: Option<String>,
    pub dest: String,
    pub role: Option<String>,
    pub verkey: Option<String>
}

#[derive(Deserialize, Debug)]
pub struct AttribData {
    pub endpoint: Option<serde_json::Value>,
}

#[derive(Deserialize, Serialize, Debug)]
pub struct SchemaData {
    pub attr_names: HashSet<String>,
    pub name: String,
    pub version: String
}

#[derive(Deserialize, Debug)]
pub struct ClaimDefData {
    pub primary: serde_json::Value,
    pub revocation: Option<serde_json::Value>,
}

#[cfg(test)]
pub mod tests {
    use super::*;
    use commands::wallet::tests::{create_and_open_wallet, close_and_delete_wallet};
    use commands::pool::tests::{create_and_connect_pool, disconnect_and_delete_pool};
    use commands::did::tests::{new_did, use_did, SEED_TRUSTEE, DID_TRUSTEE, SEED_MY1, DID_MY1, VERKEY_MY1, SEED_MY3, DID_MY3, VERKEY_MY3};
    use libindy::ledger::Ledger;
    use libindy::did::Did;

    pub const ATTRIB_RAW_DATA: &'static str = r#"{"endpoint":{"ha":"127.0.0.1:5555"}}"#;
    pub const ATTRIB_HASH_DATA: &'static str = r#"83d907821df1c87db829e96569a11f6fc2e7880acba5e43d07ab786959e13bd3"#;
    pub const ATTRIB_ENC_DATA: &'static str = r#"aa3f41f619aa7e5e6b6d0d"#;

    mod nym {
        use super::*;

        #[test]
        pub fn nym_works() {
            let ctx = CommandContext::new();

            create_and_open_wallet(&ctx);
            create_and_connect_pool(&ctx);

            new_did(&ctx, SEED_TRUSTEE);
            use_did(&ctx, DID_TRUSTEE);
            {
                let cmd = nym_command::new();
                let mut params = CommandParams::new();
                params.insert("did", DID_MY1.to_string());
                params.insert("verkey", VERKEY_MY1.to_string());
                cmd.execute(&ctx, &params).unwrap();
            }
            _ensure_nym_added(&ctx, DID_MY1);
            close_and_delete_wallet(&ctx);
            disconnect_and_delete_pool(&ctx);
        }

        #[test]
        pub fn nym_works_for_role() {
            let ctx = CommandContext::new();

            create_and_open_wallet(&ctx);
            create_and_connect_pool(&ctx);

            new_did(&ctx, SEED_TRUSTEE);
            use_did(&ctx, DID_TRUSTEE);
            {
                let cmd = nym_command::new();
                let mut params = CommandParams::new();
                params.insert("did", DID_MY1.to_string());
                params.insert("verkey", VERKEY_MY1.to_string());
                params.insert("role", "TRUSTEE".to_string());
                cmd.execute(&ctx, &params).unwrap();
            }
            _ensure_nym_added(&ctx, DID_MY1);
            close_and_delete_wallet(&ctx);
            disconnect_and_delete_pool(&ctx);
        }

        #[test]
        pub fn nym_works_for_wrong_role() {
            let ctx = CommandContext::new();

            create_and_open_wallet(&ctx);
            create_and_connect_pool(&ctx);

            new_did(&ctx, SEED_TRUSTEE);
            use_did(&ctx, DID_TRUSTEE);
            {
                let cmd = nym_command::new();
                let mut params = CommandParams::new();
                params.insert("did", DID_MY1.to_string());
                params.insert("verkey", VERKEY_MY1.to_string());
                params.insert("role", "ROLE".to_string());
                cmd.execute(&ctx, &params).unwrap_err();
            }
            close_and_delete_wallet(&ctx);
            disconnect_and_delete_pool(&ctx);
        }

        #[test]
        pub fn nym_works_for_no_active_did() {
            let ctx = CommandContext::new();

            create_and_open_wallet(&ctx);
            create_and_connect_pool(&ctx);
            {
                let cmd = nym_command::new();
                let mut params = CommandParams::new();
                params.insert("did", DID_MY1.to_string());
                params.insert("verkey", VERKEY_MY1.to_string());
                cmd.execute(&ctx, &params).unwrap_err();
            }
            close_and_delete_wallet(&ctx);
            disconnect_and_delete_pool(&ctx);
        }

        #[test]
        pub fn nym_works_for_no_opened_wallet() {
            let ctx = CommandContext::new();

            create_and_open_wallet(&ctx);
            create_and_connect_pool(&ctx);

            new_did(&ctx, SEED_TRUSTEE);
            use_did(&ctx, DID_TRUSTEE);

            close_and_delete_wallet(&ctx);
            {
                let cmd = nym_command::new();
                let mut params = CommandParams::new();
                params.insert("did", DID_MY1.to_string());
                params.insert("verkey", VERKEY_MY1.to_string());
                cmd.execute(&ctx, &params).unwrap_err();
            }
            disconnect_and_delete_pool(&ctx);
        }

        #[test]
        pub fn nym_works_for_no_connected_pool() {
            let ctx = CommandContext::new();

            create_and_open_wallet(&ctx);
            create_and_connect_pool(&ctx);

            new_did(&ctx, SEED_TRUSTEE);
            use_did(&ctx, DID_TRUSTEE);

            disconnect_and_delete_pool(&ctx);
            {
                let cmd = nym_command::new();
                let mut params = CommandParams::new();
                params.insert("did", DID_MY1.to_string());
                params.insert("verkey", VERKEY_MY1.to_string());
                cmd.execute(&ctx, &params).unwrap_err();
            }
            close_and_delete_wallet(&ctx);
        }

        #[test]
        pub fn nym_works_for_unknown_submitter() {
            let ctx = CommandContext::new();

            create_and_open_wallet(&ctx);
            create_and_connect_pool(&ctx);

            new_did(&ctx, SEED_MY3);
            use_did(&ctx, DID_MY3);
            {
                let cmd = nym_command::new();
                let mut params = CommandParams::new();
                params.insert("did", DID_MY3.to_string());
                params.insert("verkey", VERKEY_MY3.to_string());
                cmd.execute(&ctx, &params).unwrap_err();
            }
            close_and_delete_wallet(&ctx);
            disconnect_and_delete_pool(&ctx);
        }
    }

    mod get_nym {
        use super::*;

        #[test]
        pub fn get_nym_works() {
            let ctx = CommandContext::new();

            create_and_open_wallet(&ctx);
            create_and_connect_pool(&ctx);

            new_did(&ctx, SEED_TRUSTEE);
            use_did(&ctx, DID_TRUSTEE);
            send_nym_my1(&ctx);
            {
                let cmd = get_nym_command::new();
                let mut params = CommandParams::new();
                params.insert("did", DID_MY1.to_string());
                cmd.execute(&ctx, &params).unwrap();
            }
            close_and_delete_wallet(&ctx);
            disconnect_and_delete_pool(&ctx);
        }

        #[test]
        pub fn get_nym_works_for_unknown_did() {
            let ctx = CommandContext::new();

            create_and_open_wallet(&ctx);
            create_and_connect_pool(&ctx);

            new_did(&ctx, SEED_TRUSTEE);
            use_did(&ctx, DID_TRUSTEE);
            send_nym_my1(&ctx);
            {
                let cmd = get_nym_command::new();
                let mut params = CommandParams::new();
                params.insert("did", DID_MY3.to_string());
                cmd.execute(&ctx, &params).unwrap_err();
            }
            close_and_delete_wallet(&ctx);
            disconnect_and_delete_pool(&ctx);
        }

        #[test]
        pub fn get_nym_works_for_unknown_submitter() {
            let ctx = CommandContext::new();

            create_and_open_wallet(&ctx);
            create_and_connect_pool(&ctx);

            new_did(&ctx, SEED_TRUSTEE);
            use_did(&ctx, DID_TRUSTEE);
            send_nym_my1(&ctx);
            new_did(&ctx, SEED_MY3);
            use_did(&ctx, DID_MY3);
            {
                let cmd = get_nym_command::new();
                let mut params = CommandParams::new();
                params.insert("did", DID_MY3.to_string());
                cmd.execute(&ctx, &params).unwrap_err();
            }
            close_and_delete_wallet(&ctx);
            disconnect_and_delete_pool(&ctx);
        }
    }

    mod attrib {
        use super::*;

        #[test]
        pub fn attrib_works_for_raw_value() {
            let ctx = CommandContext::new();

            create_and_open_wallet(&ctx);
            create_and_connect_pool(&ctx);

            new_did(&ctx, SEED_TRUSTEE);
            new_did(&ctx, SEED_MY1);
            use_did(&ctx, DID_TRUSTEE);
            send_nym_my1(&ctx);
            use_did(&ctx, DID_MY1);
            {
                let cmd = attrib_command::new();
                let mut params = CommandParams::new();
                params.insert("did", DID_MY1.to_string());
                params.insert("raw", ATTRIB_RAW_DATA.to_string());
                cmd.execute(&ctx, &params).unwrap();
            }
            _ensure_attrib_added(&ctx, DID_MY1, Some(ATTRIB_RAW_DATA), None, None);
            close_and_delete_wallet(&ctx);
            disconnect_and_delete_pool(&ctx);
        }

        #[test]
        pub fn attrib_works_for_hash_value() {
            let ctx = CommandContext::new();

            create_and_open_wallet(&ctx);
            create_and_connect_pool(&ctx);

            new_did(&ctx, SEED_TRUSTEE);
            new_did(&ctx, SEED_MY1);
            use_did(&ctx, DID_TRUSTEE);
            send_nym_my1(&ctx);
            use_did(&ctx, DID_MY1);

            {
                let cmd = attrib_command::new();
                let mut params = CommandParams::new();
                params.insert("did", DID_MY1.to_string());
                params.insert("hash", ATTRIB_HASH_DATA.to_string());
                cmd.execute(&ctx, &params).unwrap();
            }
            _ensure_attrib_added(&ctx, DID_MY1, None, Some(ATTRIB_HASH_DATA), None);
            close_and_delete_wallet(&ctx);
            disconnect_and_delete_pool(&ctx);
        }

        #[test]
        pub fn attrib_works_for_enc_value() {
            let ctx = CommandContext::new();

            create_and_open_wallet(&ctx);
            create_and_connect_pool(&ctx);

            new_did(&ctx, SEED_TRUSTEE);
            new_did(&ctx, SEED_MY1);
            use_did(&ctx, DID_TRUSTEE);
            send_nym_my1(&ctx);
            use_did(&ctx, DID_MY1);

            {
                let cmd = attrib_command::new();
                let mut params = CommandParams::new();
                params.insert("did", DID_MY1.to_string());
                params.insert("enc", ATTRIB_ENC_DATA.to_string());
                cmd.execute(&ctx, &params).unwrap();
            }
            _ensure_attrib_added(&ctx, DID_MY1, None, None, Some(ATTRIB_ENC_DATA));
            close_and_delete_wallet(&ctx);
            disconnect_and_delete_pool(&ctx);
        }

        #[test]
        pub fn attrib_works_for_missed_attribute() {
            let ctx = CommandContext::new();

            create_and_open_wallet(&ctx);
            create_and_connect_pool(&ctx);

            new_did(&ctx, SEED_TRUSTEE);
            new_did(&ctx, SEED_MY1);
            use_did(&ctx, DID_TRUSTEE);
            send_nym_my1(&ctx);
            use_did(&ctx, DID_MY1);
            {
                let cmd = attrib_command::new();
                let mut params = CommandParams::new();
                params.insert("did", DID_MY1.to_string());
                cmd.execute(&ctx, &params).unwrap_err();
            }
            close_and_delete_wallet(&ctx);
            disconnect_and_delete_pool(&ctx);
        }

        #[test]
        pub fn attrib_works_for_no_active_did() {
            let ctx = CommandContext::new();

            create_and_open_wallet(&ctx);
            create_and_connect_pool(&ctx);
            {
                let cmd = attrib_command::new();
                let mut params = CommandParams::new();
                params.insert("did", DID_MY1.to_string());
                params.insert("raw", ATTRIB_RAW_DATA.to_string());
                cmd.execute(&ctx, &params).unwrap_err();
            }
            close_and_delete_wallet(&ctx);
            disconnect_and_delete_pool(&ctx);
        }

        #[test]
        pub fn attrib_works_for_unknown_did() {
            let ctx = CommandContext::new();

            create_and_open_wallet(&ctx);
            create_and_connect_pool(&ctx);

            new_did(&ctx, SEED_MY3);
            use_did(&ctx, DID_MY3);
            {
                let cmd = attrib_command::new();
                let mut params = CommandParams::new();
                params.insert("did", DID_MY3.to_string());
                params.insert("raw", ATTRIB_RAW_DATA.to_string());
                cmd.execute(&ctx, &params).unwrap_err();
            }
            close_and_delete_wallet(&ctx);
            disconnect_and_delete_pool(&ctx);
        }

        #[test]
        pub fn attrib_works_for_invalid_endpoint_format() {
            let ctx = CommandContext::new();

            create_and_open_wallet(&ctx);
            create_and_connect_pool(&ctx);

            new_did(&ctx, SEED_TRUSTEE);
            new_did(&ctx, SEED_MY1);
            use_did(&ctx, DID_TRUSTEE);
            send_nym_my1(&ctx);
            use_did(&ctx, DID_MY1);
            {
                let cmd = attrib_command::new();
                let mut params = CommandParams::new();
                params.insert("did", DID_MY1.to_string());
                params.insert("raw", r#"127.0.0.1:5555"#.to_string());
                cmd.execute(&ctx, &params).unwrap_err();
            }
            close_and_delete_wallet(&ctx);
            disconnect_and_delete_pool(&ctx);
        }
    }

    mod get_attrib {
        use super::*;

        #[test]
<<<<<<< HEAD
        pub fn get_attrib_works_for_raw_value() {
=======
        pub fn get_attrib_works() {
>>>>>>> 56e9eb71
            let ctx = CommandContext::new();

            create_and_open_wallet(&ctx);
            create_and_connect_pool(&ctx);

            new_did(&ctx, SEED_TRUSTEE);
            new_did(&ctx, SEED_MY1);
            use_did(&ctx, DID_TRUSTEE);
            send_nym_my1(&ctx);
            use_did(&ctx, DID_MY1);
            {
                let cmd = attrib_command::new();
                let mut params = CommandParams::new();
                params.insert("did", DID_MY1.to_string());
                params.insert("raw", ATTRIB_RAW_DATA.to_string());
                cmd.execute(&ctx, &params).unwrap();
            }
            {
                let cmd = get_attrib_command::new();
                let mut params = CommandParams::new();
                params.insert("did", DID_MY1.to_string());
                params.insert("raw", "endpoint".to_string());
                cmd.execute(&ctx, &params).unwrap();
            }
            close_and_delete_wallet(&ctx);
            disconnect_and_delete_pool(&ctx);
        }

        #[test]
        pub fn get_attrib_works_for_hash_value() {
            let ctx = CommandContext::new();

            create_and_open_wallet(&ctx);
            create_and_connect_pool(&ctx);

            new_did(&ctx, SEED_TRUSTEE);
            new_did(&ctx, SEED_MY1);
            use_did(&ctx, DID_TRUSTEE);
            send_nym_my1(&ctx);
            use_did(&ctx, DID_MY1);
            {
                let cmd = attrib_command::new();
                let mut params = CommandParams::new();
                params.insert("did", DID_MY1.to_string());
                params.insert("hash", ATTRIB_HASH_DATA.to_string());
                cmd.execute(&ctx, &params).unwrap();
            }
            {
                let cmd = get_attrib_command::new();
                let mut params = CommandParams::new();
                params.insert("did", DID_MY1.to_string());
                params.insert("hash", ATTRIB_HASH_DATA.to_string());
                cmd.execute(&ctx, &params).unwrap();
            }
            close_and_delete_wallet(&ctx);
            disconnect_and_delete_pool(&ctx);
        }

        #[test]
        pub fn get_attrib_works_for_enc_value() {
            let ctx = CommandContext::new();

            create_and_open_wallet(&ctx);
            create_and_connect_pool(&ctx);

            new_did(&ctx, SEED_TRUSTEE);
            new_did(&ctx, SEED_MY1);
            use_did(&ctx, DID_TRUSTEE);
            send_nym_my1(&ctx);
            use_did(&ctx, DID_MY1);
            {
                let cmd = attrib_command::new();
                let mut params = CommandParams::new();
                params.insert("did", DID_MY1.to_string());
                params.insert("enc", ATTRIB_ENC_DATA.to_string());
                cmd.execute(&ctx, &params).unwrap();
            }
            {
                let cmd = get_attrib_command::new();
                let mut params = CommandParams::new();
                params.insert("did", DID_MY1.to_string());
                params.insert("enc", ATTRIB_ENC_DATA.to_string());
                cmd.execute(&ctx, &params).unwrap();
            }
            close_and_delete_wallet(&ctx);
            disconnect_and_delete_pool(&ctx);
        }

        #[test]
        pub fn get_attrib_works_for_no_active_did() {
            let ctx = CommandContext::new();

            create_and_open_wallet(&ctx);
            create_and_connect_pool(&ctx);
            {
                let cmd = get_attrib_command::new();
                let mut params = CommandParams::new();
                params.insert("did", DID_MY1.to_string());
                params.insert("attr", "endpoint".to_string());
                cmd.execute(&ctx, &params).unwrap_err();
            }
            close_and_delete_wallet(&ctx);
            disconnect_and_delete_pool(&ctx);
        }
    }

    mod schema {
        use super::*;

        #[test]
        pub fn schema_works() {
            let ctx = CommandContext::new();

            create_and_open_wallet(&ctx);
            create_and_connect_pool(&ctx);

            let did = crate_send_and_use_new_nym(&ctx);
            {
                let cmd = schema_command::new();
                let mut params = CommandParams::new();
                params.insert("name", "gvt".to_string());
                params.insert("version", "1.0".to_string());
                params.insert("attr_names", "name,age".to_string());
                cmd.execute(&ctx, &params).unwrap();
            }
            _ensure_schema_added(&ctx, &did);
            close_and_delete_wallet(&ctx);
            disconnect_and_delete_pool(&ctx);
        }

        #[test]
        pub fn schema_works_for_missed_required_params() {
            let ctx = CommandContext::new();

            create_and_open_wallet(&ctx);
            create_and_connect_pool(&ctx);

            new_did(&ctx, SEED_TRUSTEE);
            use_did(&ctx, DID_TRUSTEE);
            {
                let cmd = schema_command::new();
                let mut params = CommandParams::new();
                params.insert("name", "gvt".to_string());
                cmd.execute(&ctx, &params).unwrap_err();
            }
            close_and_delete_wallet(&ctx);
            disconnect_and_delete_pool(&ctx);
        }

        #[test]
        pub fn schema_works_unknown_submitter() {
            let ctx = CommandContext::new();

            create_and_open_wallet(&ctx);
            create_and_connect_pool(&ctx);

            new_did(&ctx, SEED_MY3);
            use_did(&ctx, DID_MY3);
            {
                let cmd = schema_command::new();
                let mut params = CommandParams::new();
                params.insert("name", "gvt".to_string());
                params.insert("version", "1.0".to_string());
                params.insert("attr_names", "name,age".to_string());
                cmd.execute(&ctx, &params).unwrap_err();
            }
            close_and_delete_wallet(&ctx);
            disconnect_and_delete_pool(&ctx);
        }

        #[test]
        pub fn schema_works_for_no_active_did() {
            let ctx = CommandContext::new();

            create_and_open_wallet(&ctx);
            create_and_connect_pool(&ctx);
            {
                let cmd = schema_command::new();
                let mut params = CommandParams::new();
                params.insert("name", "gvt".to_string());
                params.insert("version", "1.0".to_string());
                params.insert("attr_names", "name,age".to_string());
                cmd.execute(&ctx, &params).unwrap_err();
            }
            close_and_delete_wallet(&ctx);
            disconnect_and_delete_pool(&ctx);
        }
    }

    mod get_schema {
        use super::*;

        #[test]
        pub fn schema_works() {
            let ctx = CommandContext::new();

            create_and_open_wallet(&ctx);
            create_and_connect_pool(&ctx);

            new_did(&ctx, SEED_TRUSTEE);
            use_did(&ctx, DID_TRUSTEE);
            {
                let cmd = schema_command::new();
                let mut params = CommandParams::new();
                params.insert("name", "gvt".to_string());
                params.insert("version", "1.0".to_string());
                params.insert("attr_names", "name,age".to_string());
                cmd.execute(&ctx, &params).unwrap();
            }
            //TODO avoid assumption aboout previous one test schema::schema successfully passed
            _ensure_schema_added(&ctx, DID_TRUSTEE);
            {
                let cmd = get_schema_command::new();
                let mut params = CommandParams::new();
                params.insert("did", DID_TRUSTEE.to_string());
                params.insert("name", "gvt".to_string());
                params.insert("version", "1.0".to_string());
                cmd.execute(&ctx, &params).unwrap();
            }
            close_and_delete_wallet(&ctx);
            disconnect_and_delete_pool(&ctx);
        }

        #[test]
        pub fn schema_works_for_unknown_schema() {
            let ctx = CommandContext::new();

            create_and_open_wallet(&ctx);
            create_and_connect_pool(&ctx);

            new_did(&ctx, SEED_TRUSTEE);
            use_did(&ctx, DID_TRUSTEE);
            {
                let cmd = get_schema_command::new();
                let mut params = CommandParams::new();
                params.insert("did", DID_TRUSTEE.to_string());
                params.insert("name", "unknown_schema_name".to_string());
                params.insert("version", "1.0".to_string());
                cmd.execute(&ctx, &params).unwrap_err();
            }
            close_and_delete_wallet(&ctx);
            disconnect_and_delete_pool(&ctx);
        }

        #[test]
        pub fn schema_works_for_unknown_submitter() {
            let ctx = CommandContext::new();

            create_and_open_wallet(&ctx);
            create_and_connect_pool(&ctx);

            new_did(&ctx, SEED_MY3);
            use_did(&ctx, DID_MY3);
            {
                let cmd = get_schema_command::new();
                let mut params = CommandParams::new();
                params.insert("did", DID_MY3.to_string());
                params.insert("name", "gvt".to_string());
                params.insert("version", "1.0".to_string());
                cmd.execute(&ctx, &params).unwrap_err();
            }
            close_and_delete_wallet(&ctx);
            disconnect_and_delete_pool(&ctx);
        }

        #[test]
        pub fn schema_works_for_no_active_did() {
            let ctx = CommandContext::new();

            create_and_open_wallet(&ctx);
            create_and_connect_pool(&ctx);
            {
                let cmd = get_schema_command::new();
                let mut params = CommandParams::new();
                params.insert("did", DID_TRUSTEE.to_string());
                params.insert("name", "gvt".to_string());
                params.insert("version", "1.0".to_string());
                cmd.execute(&ctx, &params).unwrap_err();
            }
            close_and_delete_wallet(&ctx);
            disconnect_and_delete_pool(&ctx);
        }
    }

    mod claim_def {
        use super::*;

        #[test]
        pub fn claim_def_works() {
            let ctx = CommandContext::new();

            create_and_open_wallet(&ctx);
            create_and_connect_pool(&ctx);

            let did = crate_send_and_use_new_nym(&ctx);
            {
                let cmd = claim_def_command::new();
                let mut params = CommandParams::new();
                params.insert("schema_no", "1".to_string());
                params.insert("signature_type", "CL".to_string());
                params.insert("primary", r#"{"n":"1","s":"1","rms":"1","r":{"age":"1","name":"1"},"rctxt":"1","z":"1"}"#.to_string());
                cmd.execute(&ctx, &params).unwrap();
            }
            _ensure_claim_def_added(&ctx, &did);
            close_and_delete_wallet(&ctx);
            disconnect_and_delete_pool(&ctx);
        }

        #[test]
        pub fn claim_def_works_for_missed_required_params() {
            let ctx = CommandContext::new();

            create_and_open_wallet(&ctx);
            create_and_connect_pool(&ctx);

            new_did(&ctx, SEED_TRUSTEE);
            use_did(&ctx, DID_TRUSTEE);
            {
                let cmd = claim_def_command::new();
                let mut params = CommandParams::new();
                params.insert("schema_no", "1".to_string());
                cmd.execute(&ctx, &params).unwrap_err();
            }
            close_and_delete_wallet(&ctx);
            disconnect_and_delete_pool(&ctx);
        }

        #[test]
        pub fn claim_def_works_for_unknown_submitter() {
            let ctx = CommandContext::new();

            create_and_open_wallet(&ctx);
            create_and_connect_pool(&ctx);

            new_did(&ctx, SEED_MY3);
            use_did(&ctx, DID_MY3);
            {
                let cmd = claim_def_command::new();
                let mut params = CommandParams::new();
                params.insert("schema_no", "1".to_string());
                params.insert("signature_type", "CL".to_string());
                params.insert("primary", r#"{"n":"1","s":"1","rms":"1","r":{"age":"1","name":"1"},"rctxt":"1","z":"1"}"#.to_string());
                cmd.execute(&ctx, &params).unwrap_err();
            }
            close_and_delete_wallet(&ctx);
            disconnect_and_delete_pool(&ctx);
        }

        #[test]
        pub fn claim_def_works_for_no_active_did() {
            let ctx = CommandContext::new();

            create_and_open_wallet(&ctx);
            create_and_connect_pool(&ctx);
            {
                let cmd = claim_def_command::new();
                let mut params = CommandParams::new();
                params.insert("schema_no", "1".to_string());
                params.insert("signature_type", "CL".to_string());
                params.insert("primary", r#"{"n":"1","s":"1","rms":"1","r":{"age":"1","name":"1"},"rctxt":"1","z":"1"}"#.to_string());
                cmd.execute(&ctx, &params).unwrap_err();
            }
            close_and_delete_wallet(&ctx);
            disconnect_and_delete_pool(&ctx);
        }
    }

    mod get_claim_def {
        use super::*;

        #[test]
        pub fn get_claim_def_works() {
            let ctx = CommandContext::new();

            create_and_open_wallet(&ctx);
            create_and_connect_pool(&ctx);

            new_did(&ctx, SEED_TRUSTEE);
            use_did(&ctx, DID_TRUSTEE);
            {
                let cmd = claim_def_command::new();
                let mut params = CommandParams::new();
                params.insert("schema_no", "1".to_string());
                params.insert("signature_type", "CL".to_string());
                params.insert("primary", r#"{"n":"1","s":"1","rms":"1","r":{"age":"1","name":"1"},"rctxt":"1","z":"1"}"#.to_string());
                cmd.execute(&ctx, &params).unwrap();
            }
            {
                let cmd = get_claim_def_command::new();
                let mut params = CommandParams::new();
                params.insert("schema_no", "1".to_string());
                params.insert("signature_type", "CL".to_string());
                params.insert("origin", DID_TRUSTEE.to_string());
                cmd.execute(&ctx, &params).unwrap();
            }
            close_and_delete_wallet(&ctx);
            disconnect_and_delete_pool(&ctx);
        }

        #[test]
        pub fn get_claim_def_works_for_unknown_claim_def() {
            let ctx = CommandContext::new();

            create_and_open_wallet(&ctx);
            create_and_connect_pool(&ctx);

            new_did(&ctx, SEED_TRUSTEE);
            use_did(&ctx, DID_TRUSTEE);
            {
                let cmd = get_claim_def_command::new();
                let mut params = CommandParams::new();
                params.insert("schema_no", "2".to_string());
                params.insert("signature_type", "CL".to_string());
                params.insert("origin", DID_MY3.to_string());
                cmd.execute(&ctx, &params).unwrap_err();
            }
            close_and_delete_wallet(&ctx);
            disconnect_and_delete_pool(&ctx);
        }

        #[test]
        pub fn get_claim_def_works_for_no_active_did() {
            let ctx = CommandContext::new();

            create_and_open_wallet(&ctx);
            create_and_connect_pool(&ctx);
            {
                let cmd = get_claim_def_command::new();
                let mut params = CommandParams::new();
                params.insert("schema_no", "1".to_string());
                params.insert("signature_type", "CL".to_string());
                params.insert("origin", DID_TRUSTEE.to_string());
                cmd.execute(&ctx, &params).unwrap_err();
            }
            close_and_delete_wallet(&ctx);
            disconnect_and_delete_pool(&ctx);
        }
    }

    mod node {
        use super::*;

        #[test]
        pub fn node_works() {
            let ctx = CommandContext::new();

            let my_seed = "00000000000000000000000MySTEWARD";
            let my_did = "GykzQ65PxaH3RUDypuwWTB";
            let my_verkey = "9i7fMkxTSdTaHkTmLqZ3exRkTfsQ5LLoxzDG1kjE8HLD";

            create_and_open_wallet(&ctx);
            create_and_connect_pool(&ctx);

            new_did(&ctx, SEED_TRUSTEE);
            new_did(&ctx, my_seed);
            use_did(&ctx, DID_TRUSTEE);
            send_nym(&ctx, my_did, my_verkey, Some("STEWARD"));
            use_did(&ctx, my_did);
            {
                let cmd = node_command::new();
                let mut params = CommandParams::new();
                params.insert("target", "A5iWQVT3k8Zo9nXj4otmeqaUziPQPCiDqcydXkAJBk1Y".to_string());
                params.insert("node_ip", "127.0.0.1".to_string());
                params.insert("node_port", "9710".to_string());
                params.insert("client_ip", "127.0.0.2".to_string());
                params.insert("client_port", "9711".to_string());
                params.insert("alias", "Node5".to_string());
                params.insert("blskey", "2zN3bHM1m4rLz54MJHYSwvqzPchYp8jkHswveCLAEJVcX6Mm1wHQD1SkPYMzUDTZvWvhuE6VNAkK3KxVeEmsanSmvjVkReDeBEMxeDaayjcZjFGPydyey1qxBHmTvAnBKoPydvuTAqx5f7YNNRAdeLmUi99gERUU7TD8KfAa6MpQ9bw".to_string());
                params.insert("services", "VALIDATOR".to_string());
                cmd.execute(&ctx, &params).unwrap();
            }
            close_and_delete_wallet(&ctx);
            disconnect_and_delete_pool(&ctx);
        }
    }

    mod pool_config {
        use super::*;

        #[test]
        pub fn pool_config_works() {
            let ctx = CommandContext::new();

            create_and_open_wallet(&ctx);
            create_and_connect_pool(&ctx);

            new_did(&ctx, SEED_TRUSTEE);
            use_did(&ctx, DID_TRUSTEE);
            {
                let cmd = pool_config_command::new();
                let mut params = CommandParams::new();
                params.insert("writes", "false".to_string());
                cmd.execute(&ctx, &params).unwrap();
            }
            {
                let cmd = pool_config_command::new();
                let mut params = CommandParams::new();
                params.insert("writes", "true".to_string());
                cmd.execute(&ctx, &params).unwrap();
            }
            close_and_delete_wallet(&ctx);
            disconnect_and_delete_pool(&ctx);
        }
    }

    mod pool_upgrade {
        use super::*;

        #[test]
        pub fn pool_upgrade_works() {
            let schedule = r#"{"Gw6pDLhcBcoQesN72qfotTgFa7cbuqZpkX3Xo6pLhPhv":"2020-01-25T12:49:05.258870+00:00",
                                    "8ECVSk179mjsjKRLWiQtssMLgp6EPhWXtaYyStWPSGAb":"2020-01-25T13:49:05.258870+00:00",
                                    "DKVxG2fXXTU8yT5N7hGEbXB3dfdAnYv1JczDUHpmDxya":"2020-01-25T14:49:05.258870+00:00",
                                    "4PS3EDQ3dW1tci1Bp6543CfuuebjFrg36kLAUcskGfaA":"2020-01-25T15:49:05.258870+00:00"}"#;

            let ctx = CommandContext::new();

            create_and_open_wallet(&ctx);
            create_and_connect_pool(&ctx);

            new_did(&ctx, SEED_TRUSTEE);
            use_did(&ctx, DID_TRUSTEE);
            {
                let cmd = pool_upgrade_command::new();
                let mut params = CommandParams::new();
                params.insert("name", "upgrade-indy-cli".to_string());
                params.insert("version", "2.0.0".to_string());
                params.insert("action", "start".to_string());
                params.insert("sha256", "f284bdc3c1c9e24a494e285cb387c69510f28de51c15bb93179d9c7f28705398".to_string());
                params.insert("schedule", schedule.to_string());
                params.insert("force", "true".to_string()); // because node_works test added fifth Node
                cmd.execute(&ctx, &params).unwrap();
            }
            {
                let cmd = pool_upgrade_command::new();
                let mut params = CommandParams::new();
                params.insert("name", "upgrade-indy-cli".to_string());
                params.insert("version", "2.0.0".to_string());
                params.insert("action", "cancel".to_string());
                params.insert("sha256", "ac3eb2cc3ac9e24a494e285cb387c69510f28de51c15bb93179d9c7f28705398".to_string());
                cmd.execute(&ctx, &params).unwrap();
            }
            close_and_delete_wallet(&ctx);
            disconnect_and_delete_pool(&ctx);
        }
    }

    mod custom {
        use super::*;

        pub const TXN: &'static str = r#"{
                                            "reqId":1513241300414292814,
                                            "identifier":"GJ1SzoWzavQYfNL9XkaJdrQejfztN4XqdsiV4ct3LXKL",
                                            "operation":{
                                                "type":"105",
                                                "dest":"GJ1SzoWzavQYfNL9XkaJdrQejfztN4XqdsiV4ct3LXKL"
                                            },
                                            "protocolVersion":1
                                          }"#;

        pub const TXN_FOR_SIGN: &'static str = r#"{
                                                    "reqId":1513241300414292814,
                                                    "identifier":"V4SGRU86Z58d6TV7PBUe6f",
                                                    "operation":{
                                                        "type":"1",
                                                        "dest":"E1XWGvsrVp5ZDif2uDdTAM",
                                                        "verkey":"86F43kmApX7Da5Rcba1vCbYmc7bbauEksGxPKy8PkZyb"
                                                    },
                                                    "protocolVersion":1
                                                  }"#;

        #[test]
        pub fn custom_works() {
            let ctx = CommandContext::new();

            create_and_open_wallet(&ctx);
            create_and_connect_pool(&ctx);

            new_did(&ctx, SEED_TRUSTEE);
            use_did(&ctx, DID_TRUSTEE);
            {
                let cmd = custom_command::new();
                let mut params = CommandParams::new();
                params.insert("txn", TXN.to_string());
                cmd.execute(&ctx, &params).unwrap();
            }
            close_and_delete_wallet(&ctx);
            disconnect_and_delete_pool(&ctx);
        }

        #[test]
        pub fn custom_works_for_sign() {
            let ctx = CommandContext::new();

            create_and_open_wallet(&ctx);
            create_and_connect_pool(&ctx);

            new_did(&ctx, SEED_TRUSTEE);
            use_did(&ctx, DID_TRUSTEE);
            {
                let cmd = custom_command::new();
                let mut params = CommandParams::new();
                params.insert("sign", "true".to_string());
                params.insert("txn", TXN_FOR_SIGN.to_string());
                cmd.execute(&ctx, &params).unwrap();
            }
            close_and_delete_wallet(&ctx);
            disconnect_and_delete_pool(&ctx);
        }

        #[test]
        pub fn custom_works_for_missed_txn_field() {
            let ctx = CommandContext::new();

            create_and_open_wallet(&ctx);
            create_and_connect_pool(&ctx);

            new_did(&ctx, SEED_TRUSTEE);
            use_did(&ctx, DID_TRUSTEE);
            {
                let cmd = custom_command::new();
                let params = CommandParams::new();
                cmd.execute(&ctx, &params).unwrap_err();
            }
            close_and_delete_wallet(&ctx);
            disconnect_and_delete_pool(&ctx);
        }

        #[test]
        pub fn custom_works_for_invalid_transaction_format() {
            let ctx = CommandContext::new();

            create_and_open_wallet(&ctx);
            create_and_connect_pool(&ctx);

            new_did(&ctx, SEED_TRUSTEE);
            use_did(&ctx, DID_TRUSTEE);
            {
                let cmd = custom_command::new();
                let mut params = CommandParams::new();
                params.insert("txn", format!(r#"
                                                    "reqId":1513241300414292814,
                                                    "identifier":"{}",
                                                    "protocolVersion":1
                                                  "#, DID_TRUSTEE));
                cmd.execute(&ctx, &params).unwrap_err();
            }
            close_and_delete_wallet(&ctx);
            disconnect_and_delete_pool(&ctx);
        }

        #[test]
        pub fn custom_works_for_no_opened_pool() {
            let ctx = CommandContext::new();

            create_and_open_wallet(&ctx);

            new_did(&ctx, SEED_TRUSTEE);
            use_did(&ctx, DID_TRUSTEE);
            {
                let cmd = custom_command::new();
                let mut params = CommandParams::new();
                params.insert("txn", TXN.to_string());
                cmd.execute(&ctx, &params).unwrap_err();
            }
            close_and_delete_wallet(&ctx);
        }


        #[test]
        pub fn custom_works_for_sign_without_active_did() {
            let ctx = CommandContext::new();

            create_and_open_wallet(&ctx);
            create_and_connect_pool(&ctx);

            new_did(&ctx, SEED_TRUSTEE);
            {
                let cmd = custom_command::new();
                let mut params = CommandParams::new();
                params.insert("sign", "true".to_string());
                params.insert("txn", TXN.to_string());
                cmd.execute(&ctx, &params).unwrap_err();
            }
            close_and_delete_wallet(&ctx);
            disconnect_and_delete_pool(&ctx);
        }

        #[test]
        pub fn custom_works_for_unknown_submitter_did() {
            let ctx = CommandContext::new();

            create_and_open_wallet(&ctx);
            create_and_connect_pool(&ctx);

            new_did(&ctx, SEED_MY3);
            use_did(&ctx, DID_MY3);
            {
                let cmd = custom_command::new();
                let mut params = CommandParams::new();
                params.insert("sign", "true".to_string());
                params.insert("txn", TXN_FOR_SIGN.to_string());
                cmd.execute(&ctx, &params).unwrap_err();
            }
            close_and_delete_wallet(&ctx);
            disconnect_and_delete_pool(&ctx);
        }
    }

    use std::sync::{Once, ONCE_INIT};

    pub fn send_nym_my1(ctx: &CommandContext) {
        lazy_static! {
            static ref SEND_NYM: Once = ONCE_INIT;

        }

        SEND_NYM.call_once(|| {
            let cmd = nym_command::new();
            let mut params = CommandParams::new();
            params.insert("did", DID_MY1.to_string());
            params.insert("verkey", VERKEY_MY1.to_string());
            cmd.execute(&ctx, &params).unwrap();
        });
    }

    pub fn crate_send_and_use_new_nym(ctx: &CommandContext) -> String {
        let (wallet_handle, _) = get_opened_wallet(ctx).unwrap();
        new_did(&ctx, SEED_TRUSTEE);
        use_did(&ctx, DID_TRUSTEE);
        let (did, verkey) = Did::new(wallet_handle, "{}").unwrap();
        send_nym(ctx, &did, &verkey, None);
        use_did(&ctx, &did);
        did
    }

    pub fn send_nym(ctx: &CommandContext, did: &str, verkey: &str, role: Option<&str>) {
        let cmd = nym_command::new();
        let mut params = CommandParams::new();
        params.insert("did", did.to_string());
        params.insert("verkey", verkey.to_string());
        if let Some(role) = role {
            params.insert("role", role.to_string());
        }
        cmd.execute(&ctx, &params).unwrap();
    }

    fn _ensure_nym_added(ctx: &CommandContext, did: &str) {
        let request = Ledger::build_get_nym_request(DID_TRUSTEE, did).unwrap();
        _submit_retry(ctx, &request, |response| {
            serde_json::from_str::<Response<ReplyResult<String>>>(&response)
                .and_then(|response| serde_json::from_str::<NymData>(&response.result.unwrap().data))
        }).unwrap();
    }

    fn _ensure_attrib_added(ctx: &CommandContext, did: &str, raw: Option<&str>, hash: Option<&str>, enc: Option<&str>) {
        let attr = if raw.is_some() { Some("endpoint") } else { None };
        let request = Ledger::build_get_attrib_request(DID_MY1, did, attr, hash, enc).unwrap();
        _submit_retry(ctx, &request, |response| {
            serde_json::from_str::<Response<ReplyResult<String>>>(&response)
                .map_err(|_| ())
                .and_then(|response| {
                    let expected_value = if raw.is_some() { raw.unwrap() } else if hash.is_some() { hash.unwrap() } else { enc.unwrap() };
                    if response.result.is_some() && expected_value == response.result.unwrap().data { Ok(()) } else { Err(()) }
                })
        }).unwrap();
    }

    fn _ensure_schema_added(ctx: &CommandContext, did: &str) {
        let data = r#"{"name":"gvt", "version":"1.0"}"#;
        let request = Ledger::build_get_schema_request(DID_TRUSTEE, did, data).unwrap();
        _submit_retry(ctx, &request, |response| {
            serde_json::from_str::<Response<ReplyResult<SchemaData>>>(&response)
        }).unwrap();
    }

    fn _ensure_claim_def_added(ctx: &CommandContext, did: &str) {
        let request = Ledger::build_get_claim_def_txn(DID_TRUSTEE, 1, "CL", did).unwrap();
        _submit_retry(ctx, &request, |response| {
            serde_json::from_str::<Response<ReplyResult<ClaimDefData>>>(response)
        }).unwrap();
    }

    fn _submit_retry<F, T, E>(ctx: &CommandContext, request: &str, parser: F) -> Result<(), ()>
        where F: Fn(&str) -> Result<T, E> {
        const SUBMIT_RETRY_CNT: usize = 3;
        const SUBMIT_TIMEOUT_SEC: u64 = 2;

        let pool_handle = ensure_connected_pool_handle(ctx).unwrap();

        for _ in 0..SUBMIT_RETRY_CNT {
            let response = Ledger::submit_request(pool_handle, request).unwrap();
            if parser(&response).is_ok() {
                return Ok(());
            }
            ::std::thread::sleep(::std::time::Duration::from_secs(SUBMIT_TIMEOUT_SEC));
        }

        return Err(());
    }
}<|MERGE_RESOLUTION|>--- conflicted
+++ resolved
@@ -1252,11 +1252,7 @@
         use super::*;
 
         #[test]
-<<<<<<< HEAD
         pub fn get_attrib_works_for_raw_value() {
-=======
-        pub fn get_attrib_works() {
->>>>>>> 56e9eb71
             let ctx = CommandContext::new();
 
             create_and_open_wallet(&ctx);
