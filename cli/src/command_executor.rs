use unescape::unescape;

<<<<<<< HEAD
use aries_askar::any::AnyStore;
use indy_vdr::pool::LocalPool;
=======
use indy_utils::did::DidValue;
>>>>>>> 545cff9a
use std::{
    cell::RefCell,
    collections::{BTreeMap, HashMap},
    fmt::{Debug, Formatter},
    rc::Rc,
};

use crate::tools::{pool::Pool, wallet::Wallet};
use linefeed::{ReadResult, Reader};

#[derive(Debug)]
pub struct ParamMetadata {
    name: &'static str,
    is_optional: bool,
    is_deferred: bool,
    help: &'static str,
    dynamic_completion_type: Option<DynamicCompletionType>,
}

impl ParamMetadata {
    pub fn new(
        name: &'static str,
        is_optional: bool,
        is_deferred: bool,
        help: &'static str,
        dynamic_completion_type: Option<DynamicCompletionType>,
    ) -> ParamMetadata {
        ParamMetadata {
            name,
            is_optional,
            is_deferred,
            help,
            dynamic_completion_type,
        }
    }

    pub fn name(&self) -> &'static str {
        self.name
    }

    pub fn is_optional(&self) -> bool {
        self.is_optional
    }

    pub fn is_deferred(&self) -> bool {
        self.is_deferred
    }

    pub fn help(&self) -> &'static str {
        self.help
    }
}

// Turn off "error: field is never read: `dynamic_completion_type`" warning
#[allow(dead_code)]
#[derive(Debug)]
pub struct CommandMetadata {
    name: &'static str,
    help: &'static str,
    main_param: Option<ParamMetadata>,
    params: Vec<ParamMetadata>,
    examples: Vec<&'static str>,
    dynamic_completion_type: Option<DynamicCompletionType>,
}

impl CommandMetadata {
    pub fn build(name: &'static str, help: &'static str) -> CommandMetadataBuilder {
        CommandMetadataBuilder {
            name,
            help,
            main_param: None,
            params: Vec::new(),
            examples: Vec::new(),
            dynamic_completion_type: None,
        }
    }

    pub fn name(&self) -> &'static str {
        self.name
    }

    pub fn help(&self) -> &'static str {
        self.help
    }

    pub fn main_param(&self) -> Option<&ParamMetadata> {
        self.main_param.as_ref()
    }

    pub fn params(&self) -> &[ParamMetadata] {
        self.params.as_slice()
    }

    pub fn examples(&self) -> &[&'static str] {
        self.examples.as_slice()
    }
}

pub struct CommandMetadataBuilder {
    help: &'static str,
    name: &'static str,
    main_param: Option<ParamMetadata>,
    params: Vec<ParamMetadata>,
    examples: Vec<&'static str>,
    dynamic_completion_type: Option<DynamicCompletionType>,
}

impl CommandMetadataBuilder {
    pub fn add_main_param(
        mut self,
        name: &'static str,
        help: &'static str,
    ) -> CommandMetadataBuilder {
        self.main_param = Some(ParamMetadata::new(name, false, false, help, None));
        self
    }
    pub fn add_main_param_with_dynamic_completion(
        mut self,
        name: &'static str,
        help: &'static str,
        completion_type: DynamicCompletionType,
    ) -> CommandMetadataBuilder {
        self.main_param = Some(ParamMetadata::new(
            name,
            false,
            false,
            help,
            Some(completion_type),
        ));
        self
    }

    pub fn add_required_param(
        mut self,
        name: &'static str,
        help: &'static str,
    ) -> CommandMetadataBuilder {
        self.params
            .push(ParamMetadata::new(name, false, false, help, None));
        self
    }

    #[allow(unused)]
    pub fn add_required_param_with_dynamic_completion(
        mut self,
        name: &'static str,
        help: &'static str,
        dynamic_completion_type: DynamicCompletionType,
    ) -> CommandMetadataBuilder {
        self.params.push(ParamMetadata::new(
            name,
            false,
            false,
            help,
            Some(dynamic_completion_type),
        ));
        self
    }

    pub fn add_optional_param(
        mut self,
        name: &'static str,
        help: &'static str,
    ) -> CommandMetadataBuilder {
        self.params
            .push(ParamMetadata::new(name, true, false, help, None));
        self
    }

    #[allow(unused)]
    pub fn add_optional_param_with_dynamic_completion(
        mut self,
        name: &'static str,
        help: &'static str,
        dynamic_completion_type: DynamicCompletionType,
    ) -> CommandMetadataBuilder {
        self.params.push(ParamMetadata::new(
            name,
            true,
            false,
            help,
            Some(dynamic_completion_type),
        ));
        self
    }

    pub fn add_required_deferred_param(
        mut self,
        name: &'static str,
        help: &'static str,
    ) -> CommandMetadataBuilder {
        self.params
            .push(ParamMetadata::new(name, false, true, help, None));
        self
    }

    pub fn add_optional_deferred_param(
        mut self,
        name: &'static str,
        help: &'static str,
    ) -> CommandMetadataBuilder {
        self.params
            .push(ParamMetadata::new(name, true, true, help, None));
        self
    }

    pub fn add_example(mut self, example: &'static str) -> CommandMetadataBuilder {
        self.examples.push(example);
        self
    }

    pub fn finalize(self) -> CommandMetadata {
        CommandMetadata {
            name: self.name,
            help: self.help,
            main_param: self.main_param,
            params: self.params,
            examples: self.examples,
            dynamic_completion_type: self.dynamic_completion_type,
        }
    }
}

pub struct CommandContext {
    main_prompt: RefCell<String>,
    sub_prompts: RefCell<BTreeMap<usize, String>>,
    is_exit: RefCell<bool>,
    pool: RefCell<Option<Rc<Pool>>>,
    wallet: RefCell<Option<Rc<Wallet>>>,
    did: RefCell<Option<Rc<DidValue>>>,
    int_values: RefCell<HashMap<&'static str, i32>>,
    uint_values: RefCell<HashMap<&'static str, u64>>,
    string_values: RefCell<HashMap<&'static str, String>>,
    taa_acceptance_mechanism: RefCell<String>,
    is_batch_mode: RefCell<bool>,
}

impl Debug for CommandContext {
    fn fmt(&self, f: &mut Formatter<'_>) -> std::fmt::Result {
        f.write_str(
            &json!({
                "main_prompt": self.main_prompt,
                "sub_prompts": self.sub_prompts,
                "is_exit": self.is_exit,
                "int_values": self.int_values,
                "uint_values": self.uint_values,
                "string_values": self.string_values,
                "taa_acceptance_mechanism": self.taa_acceptance_mechanism,
                "is_batch_mode": self.is_batch_mode,
            })
            .to_string(),
        )
    }
}

impl CommandContext {
    pub fn new() -> CommandContext {
        CommandContext {
            main_prompt: RefCell::new("indy-cli-rs".to_owned()),
            sub_prompts: RefCell::new(BTreeMap::new()),
            is_exit: RefCell::new(false),
            pool: RefCell::new(None),
            wallet: RefCell::new(None),
            did: RefCell::new(None),
            int_values: RefCell::new(HashMap::new()),
            uint_values: RefCell::new(HashMap::new()),
            string_values: RefCell::new(HashMap::new()),
            taa_acceptance_mechanism: RefCell::new(String::new()),
            is_batch_mode: RefCell::new(false),
        }
    }

    pub fn set_main_prompt(&self, prompt: String) {
        *self.main_prompt.borrow_mut() = prompt;
    }

    pub fn set_sub_prompt(&self, pos: usize, value: Option<String>) {
        if let Some(value) = value {
            self.sub_prompts.borrow_mut().insert(pos, value);
        } else {
            self.sub_prompts.borrow_mut().remove(&pos);
        }
    }

    pub fn get_prompt(&self) -> String {
        let mut prompt = String::new();

        for (_key, value) in self.sub_prompts.borrow().iter() {
            prompt.push_str(value);
            prompt.push_str(":");
        }

        prompt.push_str(&self.main_prompt.borrow());
        prompt.push_str("> ");
        prompt
    }

    pub fn set_exit(&self) {
        *self.is_exit.borrow_mut() = true;
    }

    pub fn is_exit(&self) -> bool {
        *self.is_exit.borrow()
    }

    pub fn set_wallet(&self, value: Option<Wallet>) {
        match value {
            Some(value) => self.wallet.replace(Some(Rc::new(value))),
            None => self.wallet.replace(None),
        };
    }

    pub fn get_wallet(&self) -> Option<Rc<Wallet>> {
        self.wallet.borrow().clone()
    }

    pub fn take_wallet(&self) -> Option<Rc<Wallet>> {
        self.wallet.take()
    }

    pub fn set_pool(&self, value: Option<Pool>) {
        self.pool.replace(value.map(|value| Rc::new(value)));
    }

    pub fn get_pool(&self) -> Option<Rc<Pool>> {
        self.pool.borrow().clone()
    }

    pub fn set_did(&self, value: Option<DidValue>) {
        match value {
            Some(value) => self.did.replace(Some(Rc::new(value))),
            None => self.did.replace(None),
        };
    }

    pub fn get_did(&self) -> Option<Rc<DidValue>> {
        self.did.borrow().clone()
    }

    pub fn set_uint_value(&self, key: &'static str, value: Option<u64>) {
        if let Some(value) = value {
            self.uint_values.borrow_mut().insert(key, value);
        } else {
            self.uint_values.borrow_mut().remove(key);
        }
    }

    pub fn get_uint_value(&self, key: &'static str) -> Option<u64> {
        self.uint_values.borrow().get(key).cloned()
    }

    pub fn set_string_value(&self, key: &'static str, value: Option<String>) {
        if let Some(value) = value {
            self.string_values.borrow_mut().insert(key, value);
        } else {
            self.string_values.borrow_mut().remove(key);
        }
    }

    pub fn get_string_value(&self, key: &'static str) -> Option<String> {
        self.string_values.borrow().get(key).map(String::to_owned)
    }

    pub fn set_taa_acceptance_mechanism(&self, taa_acceptance_mechanism: &str) {
        *self.taa_acceptance_mechanism.borrow_mut() = taa_acceptance_mechanism.to_string();
    }

    pub fn get_taa_acceptance_mechanism(&self) -> String {
        self.taa_acceptance_mechanism.borrow().to_string()
    }

    pub fn set_batch_mode(&self) {
        *self.is_batch_mode.borrow_mut() = true;
    }

    pub fn set_not_batch_mode(&self) {
        *self.is_batch_mode.borrow_mut() = false;
    }

    pub fn is_batch_mode(&self) -> bool {
        *self.is_batch_mode.borrow()
    }
}

#[derive(Debug, Clone)]
pub enum DynamicCompletionType {
    Wallet,
    Pool,
    Did,
}

pub type CommandParams = HashMap<&'static str, String>;
pub type CommandResult = Result<(), ()>;
pub type CommandExecute = fn(&CommandContext, &CommandParams) -> CommandResult;
pub type CommandCleanup = fn(&CommandContext) -> ();

pub struct Command {
    metadata: CommandMetadata,
    executor: CommandExecute,
    cleaner: Option<CommandCleanup>,
}

impl Command {
    pub fn new(
        metadata: CommandMetadata,
        executor: CommandExecute,
        cleaner: Option<CommandCleanup>,
    ) -> Command {
        Command {
            metadata,
            executor,
            cleaner,
        }
    }

    pub fn metadata(&self) -> &CommandMetadata {
        &self.metadata
    }

    pub fn execute(&self, ctx: &CommandContext, params: &CommandParams) -> CommandResult {
        (self.executor)(ctx, params)
    }

    pub fn cleanup(&self, ctx: &CommandContext) {
        if let Some(cleaner) = self.cleaner {
            (cleaner)(ctx)
        }
    }
}

#[derive(Debug)]
pub struct CommandGroupMetadata {
    name: &'static str,
    help: &'static str,
}

impl CommandGroupMetadata {
    pub fn new(name: &'static str, help: &'static str) -> CommandGroupMetadata {
        CommandGroupMetadata { name, help }
    }
}

impl CommandGroupMetadata {
    pub fn name(&self) -> &'static str {
        self.name
    }
    pub fn help(&self) -> &'static str {
        self.help
    }
}

pub struct CommandGroup {
    metadata: CommandGroupMetadata,
}

impl CommandGroup {
    pub fn new(metadata: CommandGroupMetadata) -> CommandGroup {
        CommandGroup { metadata }
    }

    pub fn metadata(&self) -> &CommandGroupMetadata {
        &self.metadata
    }
}

pub struct CommandExecutor {
    ctx: CommandContext,
    commands: HashMap<&'static str, Command>,
    grouped_commands: HashMap<&'static str, (CommandGroup, HashMap<&'static str, Command>)>,
}

impl CommandExecutor {
    pub fn build() -> CommandExecutorBuilder {
        CommandExecutorBuilder {
            commands: HashMap::new(),
            grouped_commands: HashMap::new(),
        }
    }

    pub fn execute(&self, line: &str) -> Result<(), ()> {
        let (cmd, params) = CommandExecutor::_split_first_word(line);

        if cmd == "help" {
            self._print_help();
            return Ok(());
        }

        if let Some(&(ref group, ref commands)) = self.grouped_commands.get(cmd) {
            return self._execute_group_command(group, commands, params);
        }

        if let Some(ref command) = self.commands.get(cmd) {
            return self._execute_command(None, command, params);
        }

        println_err!("Unknown group or command \"{}\"", cmd);
        println!("Type \"help\" to display the help");
        Err(())
    }

    pub fn ctx(&self) -> &CommandContext {
        &self.ctx
    }

    fn _get_dynamic_completions(
        &self,
        dynamic_completion_type: DynamicCompletionType,
        word: &str,
    ) -> Vec<(String, char)> {
        let completions = match dynamic_completion_type {
            DynamicCompletionType::Wallet => crate::commands::wallet::wallet_names(),
            DynamicCompletionType::Did => crate::commands::did::did_list(self.ctx()),
            DynamicCompletionType::Pool => crate::commands::pool::pool_list(),
        };

        completions
            .into_iter()
            .filter(|completion| completion.starts_with(word))
            .map(|completion| (completion, ' '))
            .collect()
    }

    fn _get_main_param_dynamic_completions(
        &self,
        command: &Command,
        word: &str,
    ) -> Vec<(String, char)> {
        match command
            .metadata()
            .main_param
            .as_ref()
            .and_then(|p| p.dynamic_completion_type.clone())
        {
            Some(type_) => self._get_dynamic_completions(type_, word),
            None => Vec::new(),
        }
    }

    fn _get_param_dynamic_completions(
        &self,
        command_params: &[ParamMetadata],
        line: &str,
        word: &str,
        cursor: usize,
    ) -> Option<Vec<(String, char)>> {
        CommandExecutor::get_active_param(line, cursor, command_params)
            .and_then(|param| param.dynamic_completion_type.clone())
            .map(|type_| self._get_dynamic_completions(type_, word))
    }

    fn get_active_param<'a>(
        line: &str,
        cursor: usize,
        params: &'a [ParamMetadata],
    ) -> Option<&'a ParamMetadata> {
        let line = &line[..cursor];
        let last_space_index = line.rfind(' ').unwrap_or(0);
        let line = &line[last_space_index..];

        params
            .iter()
            .fold((0, None), |(max_index, last_param), param| {
                if let Some(index_) = line.find(&format!("{}=", param.name)) {
                    if index_ >= max_index
                    /*&& index_ > last_space_index*/
                    {
                        return (index_, Some(param));
                    }
                    (max_index, last_param)
                } else {
                    (max_index, last_param)
                }
            })
            .1
    }

    fn command_params(
        &self,
        command: &Command,
        params: &[&str],
        line: &str,
        word: &str,
        cursor: usize,
    ) -> Vec<(String, char)> {
        let mut completes: Vec<(String, char)> = Vec::new();

        if command.metadata().main_param.is_some()
            && (params.is_empty() && word.is_empty() || params.len() == 1 && !word.is_empty())
        {
            return self._get_main_param_dynamic_completions(command, word);
        }

        let command_params = command.metadata().params();

        match self._get_param_dynamic_completions(command_params, line, word, cursor) {
            Some(completions_) => {
                completes.extend(completions_);
                return completes;
            }
            None => {}
        }

        let param_names: Vec<(String, char)> = command_params
            .iter()
            .filter(|param_meta| {
                !params.contains(&param_meta.name) && param_meta.name.starts_with(word)
            })
            .map(|param_meta| {
                (
                    (*param_meta.name).to_owned(),
                    CommandExecutor::param_complete_symbol(param_meta),
                )
            })
            .collect();

        completes.extend(param_names);

        completes
    }

    fn param_complete_symbol(param: &ParamMetadata) -> char {
        if !param.is_deferred() {
            '='
        } else {
            ' '
        }
    }

    fn command_names(commands: &HashMap<&'static str, Command>, word: &str) -> Vec<(String, char)> {
        commands
            .iter()
            .filter(|name_meta| name_meta.0.starts_with(word))
            .map(|name_meta| ((*name_meta.0).to_owned(), ' '))
            .collect::<Vec<(String, char)>>()
    }

    fn group_names(
        grouped_commands: &HashMap<&'static str, (CommandGroup, HashMap<&'static str, Command>)>,
        word: &str,
    ) -> Vec<(String, char)> {
        grouped_commands
            .iter()
            .filter(|name_meta| name_meta.0.starts_with(word))
            .map(|name_meta| ((*name_meta.0).to_owned(), ' '))
            .collect::<Vec<(String, char)>>()
    }

    fn is_subcommand(
        grouped_commands: &HashMap<&'static str, (CommandGroup, HashMap<&'static str, Command>)>,
        command: &str,
        sub_command: &str,
    ) -> bool {
        let (_, ref commands) = grouped_commands[command];
        commands.contains_key(sub_command)
    }

    pub fn complete(&self, line: &str, word: &str, cursor: usize) -> Vec<(String, char)> {
        let mut completes: Vec<(String, char)> = vec![];

        let (first_word, second_word, params) = CommandExecutor::_split_arguments(line);

        if "help".starts_with(word) && !line.contains("help") && params.is_none() {
            completes.push(("help".to_owned(), ' '));
        }

        match (first_word, second_word, params) {
            (Some(command), None, None) => {
                if self.commands.contains_key(command) {
                    let command = &self.commands[command];
                    completes.extend(self.command_params(command, &[], line, word, cursor));
                    return completes;
                }

                if self.grouped_commands.contains_key(command) {
                    let (ref group, ref commands) = self.grouped_commands[command];

                    if word == group.metadata.name {
                        completes.push((word.to_owned(), ' '));
                    }

                    completes.extend(CommandExecutor::command_names(commands, word));
                    return completes;
                }

                if word.is_empty() {
                    completes = Vec::new();
                    return completes;
                }

                completes.extend(CommandExecutor::command_names(&self.commands, word));
                completes.extend(CommandExecutor::group_names(&self.grouped_commands, word));
                return completes;
            }
            (Some(command), Some(sub_command), None) => {
                if sub_command == "help" {
                    return completes;
                }

                if self.commands.contains_key(command) {
                    completes.extend(self.command_params(
                        &self.commands[command],
                        &[sub_command],
                        line,
                        word,
                        cursor,
                    ));
                    return completes;
                }

                if self.grouped_commands.contains_key(command)
                    && CommandExecutor::is_subcommand(&self.grouped_commands, command, sub_command)
                {
                    let (_, ref commands) = self.grouped_commands[command];
                    let sub_command: &Command = &commands[sub_command];

                    if word == sub_command.metadata.name {
                        completes.push((word.to_owned(), ' '));
                    }

                    completes.extend(self.command_params(sub_command, &[], line, word, cursor));
                    return completes;
                }

                if word.is_empty() {
                    completes = Vec::new();
                    return completes;
                }

                if self.grouped_commands.contains_key(command)
                    && !CommandExecutor::is_subcommand(&self.grouped_commands, command, sub_command)
                {
                    let (_, ref commands) = self.grouped_commands[command];
                    completes.extend(CommandExecutor::command_names(&commands, word));
                    return completes;
                }
            }
            (Some(command), None, Some(params)) => {
                if self.commands.contains_key(command) {
                    completes.extend(self.command_params(
                        &self.commands[command],
                        &params,
                        line,
                        word,
                        cursor,
                    ));
                    return completes;
                }
                return completes;
            }
            (Some(command), Some(sub_command), Some(mut params)) => {
                if params[0] == "help" {
                    return completes;
                }

                if "help".starts_with(params[0]) && !line.contains("help") {
                    completes.push(("help".to_owned(), ' '));
                    return completes;
                }

                if self.grouped_commands.contains_key(command)
                    && CommandExecutor::is_subcommand(&self.grouped_commands, command, sub_command)
                {
                    let (_, ref commands) = self.grouped_commands[command];
                    let sub_command = commands.get(sub_command).unwrap();
                    completes.extend(self.command_params(
                        &sub_command,
                        &params,
                        line,
                        word,
                        cursor,
                    ));
                    return completes;
                }

                if self.commands.contains_key(command) {
                    params.insert(0, sub_command);
                    completes.extend(self.command_params(
                        &self.commands[command],
                        &params,
                        line,
                        word,
                        cursor,
                    ));
                    return completes;
                }

                return completes;
            }
            _ => {
                completes.extend(CommandExecutor::command_names(&self.commands, word));
                completes.extend(CommandExecutor::group_names(&self.grouped_commands, word));
                return completes;
            }
        }

        completes
    }

    fn _execute_group_command(
        &self,
        group: &CommandGroup,
        commands: &HashMap<&'static str, Command>,
        line: &str,
    ) -> Result<(), ()> {
        let (cmd, params) = CommandExecutor::_split_first_word(line);

        if cmd == "help" {
            self._print_group_help(group, commands);
            return Ok(());
        }

        if let Some(ref command) = commands.get(cmd) {
            return self._execute_command(Some(group), command, params);
        }

        println_err!("Unknown command \"{} {}\"", group.metadata().name(), cmd);
        println!(
            "Type \"{} help\" to display the help for \"{}\" group",
            group.metadata().name(),
            group.metadata().name()
        );
        Err(())
    }

    fn _execute_command(
        &self,
        group: Option<&CommandGroup>,
        command: &Command,
        params: &str,
    ) -> Result<(), ()> {
        let (first_word, _) = CommandExecutor::_split_first_word(params);

        if first_word == "help" {
            self._print_command_help(group, command);
            return Ok(());
        }

        match CommandExecutor::_parse_params(command.metadata(), params) {
            Ok(ref params) => command.execute(&self.ctx, params),
            Err(ref err) => {
                println_err!("{}", err);
                if group.is_some() {
                    println!(
                        "Type \"{} {} help\" to display the help for \"{} {}\" command",
                        group.unwrap().metadata().name(),
                        command.metadata().name(),
                        group.unwrap().metadata().name(),
                        command.metadata().name()
                    );
                } else {
                    println!(
                        "Type \"{} help\" to display the help for \"{}\" command",
                        command.metadata().name(),
                        command.metadata().name()
                    );
                }
                Err(())
            }
        }
    }

    fn _print_help(&self) {
        println_acc!("Hyperledger Indy CLI");
        println!();
        println_acc!("Usage:");
        println!("\t[<command-group>] <command> [[<main-param-name>=]<main-param-value>] [<param_name-1>=<param_value-1>]...[<param_name-n>=<param_value-n>]");
        println!();
        println_acc!("Getting help:");
        println!("\thelp - Display this help");
        println!("\t<command-group> help - Display the help for the specific command group");
        println!("\t[<command-group>] <command> help - Display the help for the specific command");
        println!();
        println_acc!("Command groups are:");

        for &(ref group, _) in self.grouped_commands.values() {
            println!(
                "\t{} - {}",
                group.metadata().name(),
                group.metadata().help()
            )
        }

        println!();
        println_acc!("Top level commands are:");

        for command in self.commands.values() {
            println!(
                "\t{} - {}",
                command.metadata().name(),
                command.metadata().help()
            )
        }

        println!();
    }

    fn _print_group_help(&self, group: &CommandGroup, commands: &HashMap<&'static str, Command>) {
        println_acc!("Group:");
        println!(
            "\t{} - {}",
            group.metadata().name(),
            group.metadata().help()
        );
        println!();
        println_acc!("Usage:");
        println!("\t{} <command> [[<main-param-name>=]<main-param-value>] [<param_name-1>=<param_value-1>]...[<param_name-n>=<param_value-n>]", group.metadata().name());
        println!();
        println_acc!("Getting help:");
        println!(
            "\t{} <command> help - Display the help for the specific command",
            group.metadata().name()
        );
        println!();
        println_acc!("Group commands are:");

        for command in commands.values() {
            println!(
                "\t{} - {}",
                command.metadata().name(),
                command.metadata().help()
            )
        }

        println!();
    }

    fn _print_command_help(&self, group: Option<&CommandGroup>, command: &Command) {
        println_acc!("Command:");

        if let Some(group) = group {
            println!(
                "\t{} {} - {}",
                group.metadata().name(),
                command.metadata().name(),
                command.metadata().help()
            );
        } else {
            println!(
                "\t{} - {}",
                command.metadata().name(),
                command.metadata().help()
            );
        }

        println!();
        println_acc!("Usage:");

        if let Some(group) = group {
            print!(
                "\t{} {}",
                group.metadata().name(),
                command.metadata().name()
            );
        } else {
            print!("\t{}", command.metadata().name());
        }

        if let Some(ref main_param) = command.metadata().main_param() {
            print!(" <{}-value>", main_param.name());
        }

        for param in command.metadata().params() {
            match (param.is_optional(), param.is_deferred()) {
                (true, true) => print!(" [{}[=<{}-value>]]", param.name(), param.name()),
                (true, false) => print!(" [{}=<{}-value>]", param.name(), param.name()),
                (false, true) => print!(" {}[=<{}-value>]", param.name(), param.name()),
                (false, false) => print!(" {}=<{}-value>", param.name(), param.name()),
            }
        }

        println!();

        if command.metadata().main_param().is_some() || !command.metadata().params().is_empty() {
            println!();
            println_acc!("Parameters are:");

            if let Some(ref main_param) = command.metadata().main_param() {
                println!("\t{} - {}", main_param.name(), main_param.help())
            }

            for param in command.metadata().params() {
                print!("\t{} - ", param.name());

                if param.is_optional() {
                    print!("(optional) ")
                }

                if param.is_deferred() {
                    print!("(leave empty for deferred input) ")
                }

                println!("{}", param.help());
            }
        }

        if !command.metadata().examples().is_empty() {
            println!();
            println_acc!("Examples:");

            for example in command.metadata().examples() {
                println!("\t{}", example);
            }
        }

        println!();
    }

    fn _parse_params(command: &CommandMetadata, params: &str) -> Result<CommandParams, String> {
        let mut res = CommandParams::new();
        let mut params = params;

        // Read main param
        if let Some(param_metadata) = command.main_param() {
            let (param_value, tail) = CommandExecutor::_split_first_word(params);
            params = tail;

            if param_value.is_empty() {
                return Err(format!(
                    "No main \"{}\" parameter present",
                    param_metadata.name()
                ));
            }

            if let Some(param_value) = unescape(CommandExecutor::_trim_quotes(param_value)) {
                res.insert(param_metadata.name(), param_value);
            } else {
                return Err(format!(
                    "Invalid escape sequence for \"{}\" parameter present",
                    param_metadata.name()
                ));
            }
        }

        let mut deferred_params = Vec::new();

        // Read rest params
        loop {
            let (param, tail) = CommandExecutor::_split_first_word(params);
            params = tail;

            if param.is_empty() {
                break;
            }

            let mut split = param.splitn(2, '=');
            let param_name = split.next().unwrap();
            let param_value = split.next();

            if res.contains_key(param_name) {
                return Err(format!(
                    "\"{}\" parameter presented multiple times",
                    param_name
                ));
            }

            match command.params().iter().find(|p| p.name() == param_name) {
                Some(param_metadata) => match param_value {
                    Some(param_value) => {
                        unescape(CommandExecutor::_trim_quotes(&param_value))
                            .ok_or(format!(
                                "Invalid escape sequence for \"{}\" parameter present",
                                param_name
                            ))
                            .map(|param_value| res.insert(param_metadata.name(), param_value))?;
                    }
                    _ if param_metadata.is_deferred() => {
                        deferred_params.push(param_metadata.name());
                    }
                    _ => return Err(format!("No value for \"{}\" parameter present", param_name)),
                },
                None => return Err(format!("Unknown \"{}\" parameter present", param_name)),
            }
        }

        for param in deferred_params {
            println!("Enter value for {}:", param);
            let val;
            loop {
                match rpassword::read_password() {
                    Ok(v) => {
                        if v.is_empty() {
                            println!("Please enter value for {}:", param);
                        } else {
                            val = v;
                            break;
                        }
                    }
                    Err(err) => {
                        println_err!("{}", err.to_string());
                        println!("Please enter value for {}:", param);
                    }
                }
            }

            res.insert(param, val);
        }
        Ok(res)
    }

    fn _split_first_word(s: &str) -> (&str, &str) {
        let mut is_quote_escape = false;
        let mut is_whitespace_escape = false;
        let s = s.trim();

        for (pos, ch) in s.char_indices() {
            if ch.is_whitespace() && !is_whitespace_escape {
                return (&s[..pos], s[pos..].trim_start());
            }

            if !is_quote_escape && ch == '"' {
                is_whitespace_escape = !is_whitespace_escape;
            }

            is_quote_escape = ch == '\\';
        }

        (s, "")
    }

    fn _split_arguments(s: &str) -> (Option<&str>, Option<&str>, Option<Vec<&str>>) {
        let mut parts = s.trim().split_whitespace();

        let first_word = parts.next();
        let mut second_word = parts.next();
        let mut params = parts
            .map(|s| s.split('=').collect::<Vec<&str>>()[0])
            .collect::<Vec<&str>>();

        if let Some(s_word) = second_word {
            if s_word.contains('=') {
                params.insert(0, s_word.split('=').collect::<Vec<&str>>()[0]);
                second_word = None;
            }
        }

        (
            first_word,
            second_word,
            if params.is_empty() {
                None
            } else {
                Some(params)
            },
        )
    }

    fn _trim_quotes(s: &str) -> &str {
        if s.len() > 1 && s.starts_with('\"') && s.ends_with('\"') {
            &s[1..s.len() - 1]
        } else {
            s
        }
    }
}

impl Drop for CommandExecutor {
    fn drop(&mut self) {
        for command in self.commands.values() {
            command.cleanup(&self.ctx);
        }

        for commands in self.grouped_commands.values() {
            for command in commands.1.values() {
                command.cleanup(&self.ctx);
            }
        }

        println_succ!("Goodbye...");
    }
}

pub struct CommandExecutorBuilder {
    commands: HashMap<&'static str, Command>,
    grouped_commands: HashMap<&'static str, (CommandGroup, HashMap<&'static str, Command>)>,
}

impl CommandExecutorBuilder {
    pub fn add_group(self, group: CommandGroup) -> CommandExecutorGroupBuilder {
        CommandExecutorGroupBuilder {
            commands: self.commands,
            grouped_commands: self.grouped_commands,
            group,
            group_commands: HashMap::new(),
        }
    }

    pub fn add_command(mut self, command: Command) -> CommandExecutorBuilder {
        self.commands.insert(command.metadata().name, command);
        self
    }

    pub fn finalize(self) -> CommandExecutor {
        CommandExecutor {
            ctx: CommandContext::new(),
            commands: self.commands,
            grouped_commands: self.grouped_commands,
        }
    }
}

pub struct CommandExecutorGroupBuilder {
    commands: HashMap<&'static str, Command>,
    grouped_commands: HashMap<&'static str, (CommandGroup, HashMap<&'static str, Command>)>,
    group: CommandGroup,
    group_commands: HashMap<&'static str, Command>,
}

impl CommandExecutorGroupBuilder {
    pub fn add_command(mut self, command: Command) -> CommandExecutorGroupBuilder {
        self.group_commands
            .insert(command.metadata().name(), command);
        self
    }

    pub fn finalize_group(mut self) -> CommandExecutorBuilder {
        self.grouped_commands.insert(
            self.group.metadata().name(),
            (self.group, self.group_commands),
        );
        CommandExecutorBuilder {
            commands: self.commands,
            grouped_commands: self.grouped_commands,
        }
    }
}

// TODO: think about better place
pub fn wait_for_user_reply(ctx: &CommandContext) -> bool {
    if ctx.is_batch_mode() || cfg!(test) {
        return true;
    }

    let mut reader = Reader::new("User Reply Reader").unwrap();

    while let Ok(ReadResult::Input(line)) = reader.read_line() {
        let line = line.trim();
        if line.is_empty() {
            continue;
        }

        if line == "y" || line == "yes" {
            return true;
        } else if line == "n" || line == "no" {
            return false;
        } else {
            continue;
        }
    }
    false
}

#[cfg(test)]
mod tests {
    use super::*;

    pub mod test_group {
        use super::*;
        command_group!(CommandGroupMetadata::new("test_group", "Test group help"));
    }

    pub mod test_command {
        use super::*;

        command!(CommandMetadata::build("test_command", "Test command help")
            .add_main_param("main_param", "Main param help")
            .add_required_param("param1", "Param1 help")
            .add_optional_param("param2", "Param2 help")
            .finalize());

        fn execute(ctx: &CommandContext, params: &CommandParams) -> Result<(), ()> {
            println!("Test command params: ctx {:?} params {:?}", ctx, params);
            Ok(())
        }
    }

    #[test]
    pub fn execute_works() {
        let cmd_executor = CommandExecutor::build()
            .add_group(test_group::new())
            .add_command(test_command::new())
            .finalize_group()
            .add_command(test_command::new())
            .finalize();
        cmd_executor.execute("test_group test_command \"main param\" param1=\"param1 value\" param2=param2-value").unwrap();
    }

    #[test]
    pub fn _trim_quites_works() {
        assert_eq!(CommandExecutor::_trim_quotes(""), "");
        assert_eq!(CommandExecutor::_trim_quotes("\""), "\"");
        assert_eq!(CommandExecutor::_trim_quotes("\"\""), "");
        assert_eq!(CommandExecutor::_trim_quotes("\"123 456\""), "123 456");
    }

    #[test]
    pub fn _unescape_works() {
        assert_eq!(unescape("123\\\"456"), Some("123\"456".to_owned()));
    }
}<|MERGE_RESOLUTION|>--- conflicted
+++ resolved
@@ -1,11 +1,6 @@
 use unescape::unescape;
 
-<<<<<<< HEAD
-use aries_askar::any::AnyStore;
-use indy_vdr::pool::LocalPool;
-=======
 use indy_utils::did::DidValue;
->>>>>>> 545cff9a
 use std::{
     cell::RefCell,
     collections::{BTreeMap, HashMap},
