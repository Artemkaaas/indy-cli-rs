--- conflicted
+++ resolved
@@ -84,14 +84,9 @@
         .add_command(ledger::get_attrib_command::new())
         .add_command(ledger::schema_command::new())
         .add_command(ledger::get_schema_command::new())
-<<<<<<< HEAD
-        .add_command(ledger::claim_def_command::new())
         .add_command(ledger::get_validator_info_command::new())
-        .add_command(ledger::get_claim_def_command::new())
-=======
         .add_command(ledger::cred_def_command::new())
         .add_command(ledger::get_cred_def_command::new())
->>>>>>> 4f7f1342
         .add_command(ledger::node_command::new())
         .add_command(ledger::pool_config_command::new())
         .add_command(ledger::pool_restart_command::new())
