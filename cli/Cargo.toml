[package]
name = "indy-cli-rs"
version = "0.1.0"
authors = ["Hyperledger Aries Contributors <aries@lists.hyperledger.org>"]
license = "MIT/Apache-2.0"
homepage = "https://github.com/hyperledger/indy-cli-rs.git"
description = """\
This is command line interface for Indy, which provides a distributed-ledger-based foundation for self-sovereign identity."""
readme = "../README.md"
edition = "2021"
categories = ["authentication", "cryptography"]
keywords = ["hyperledger", "indy", "ssi", "verifiable", "credentials"]

# Causes the build to fail on all warnings
fatal_warnings = []

[dependencies]
ansi_term = "0.12.1"
aries-askar = { git = "https://github.com/Artemkaaas/aries-askar.git" }
atty = "0.2"
chrono = "0.4"
dirs = "4.0.0"
failure_derive = "0.1.8"
hex = "0.4.3"
indy-utils = "0.5.0"
indy-vdr = { git = "https://github.com/Artemkaaas/indy-vdr.git" }
linefeed = "0.3.0"
log = "0.4.17"
log4rs = "1.2.0"
prettytable-rs = "0.10.0"
rpassword = "7.2.0"
serde = "1.0.152"
serde_derive = "1.0.152"
serde_json = "1.0.91"
term = "0.7.0"
thiserror = "1.0.38"
unescape = "0.1"
<<<<<<< HEAD
=======
urlencoding = "2.1.2"
>>>>>>> 545cff9a

[package.metadata.deb]
depends = "libncursesw5-dev"
section = "devel"
priority = "optional"
assets = [
    ["target/release/indy-cli", "usr/bin/", "755"]
]
maintainer-scripts = "./debian"
changelog = "./debian/changelog"

[package.metadata.deb.variants.indy-cli-rs-bionic]
name = "indy-cli-rs"
provides = "indy-cli-rs (= 0.1.0)"<|MERGE_RESOLUTION|>--- conflicted
+++ resolved
@@ -35,10 +35,7 @@
 term = "0.7.0"
 thiserror = "1.0.38"
 unescape = "0.1"
-<<<<<<< HEAD
-=======
 urlencoding = "2.1.2"
->>>>>>> 545cff9a
 
 [package.metadata.deb]
 depends = "libncursesw5-dev"
